[package]
description = "A payload builder for op-reth that builds optimistic payloads."
edition.workspace = true
homepage.workspace = true
license.workspace = true
name = "reth-optimism-payload-builder"
repository.workspace = true
rust-version.workspace = true
version.workspace = true

[lints]
workspace = true

[dependencies]
# reth
reth-basic-payload-builder.workspace = true
reth-payload-builder.workspace = true
reth-primitives.workspace = true
reth-provider.workspace = true
reth-revm.workspace = true
reth-transaction-pool.workspace = true

# ethereum
revm.workspace = true

# misc
thiserror.workspace = true
tracing.workspace = true
##------LUMIO-START-------
reth-interfaces.workspace = true
##------LUMIO-END-------

[features]
# This is a workaround for reth-cli crate to allow this as mandatory dependency without breaking the build even if unused.
# This makes managing features and testing workspace easier because clippy always builds all members if --workspace is provided
optimism = [
<<<<<<< HEAD
  "reth-primitives/optimism",
  "reth-revm/optimism",
  "reth-transaction-pool/optimism",
  "reth-provider/optimism",
  "reth-payload-builder/optimism",
=======
    "reth-primitives/optimism",
    "reth-revm/optimism",
    "reth-provider/optimism",
    "reth-payload-builder/optimism",
>>>>>>> b7ef60b8
]<|MERGE_RESOLUTION|>--- conflicted
+++ resolved
@@ -34,16 +34,8 @@
 # This is a workaround for reth-cli crate to allow this as mandatory dependency without breaking the build even if unused.
 # This makes managing features and testing workspace easier because clippy always builds all members if --workspace is provided
 optimism = [
-<<<<<<< HEAD
-  "reth-primitives/optimism",
-  "reth-revm/optimism",
-  "reth-transaction-pool/optimism",
-  "reth-provider/optimism",
-  "reth-payload-builder/optimism",
-=======
     "reth-primitives/optimism",
     "reth-revm/optimism",
     "reth-provider/optimism",
     "reth-payload-builder/optimism",
->>>>>>> b7ef60b8
 ]