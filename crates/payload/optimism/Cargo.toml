[package]
description = "A payload builder for op-reth that builds optimistic payloads."
edition.workspace = true
homepage.workspace = true
license.workspace = true
name = "reth-optimism-payload-builder"
repository.workspace = true
rust-version.workspace = true
version.workspace = true

[lints]
workspace = true

[dependencies]
# reth
reth-basic-payload-builder.workspace = true
reth-payload-builder.workspace = true
reth-primitives.workspace = true
reth-provider.workspace = true
reth-revm.workspace = true
reth-transaction-pool.workspace = true
<<<<<<< HEAD
=======
reth-provider.workspace = true
reth-rpc-types.workspace = true
reth-rpc-types-compat.workspace = true
reth-node-api.workspace = true
reth-payload-builder.workspace = true
reth-basic-payload-builder.workspace = true
>>>>>>> 28b98340

# ethereum
revm.workspace = true
alloy-rlp.workspace = true

# misc
thiserror.workspace = true
<<<<<<< HEAD
tracing.workspace = true
##------LUMIO-START-------
reth-interfaces.workspace = true
##------LUMIO-END-------
=======
sha2.workspace = true
>>>>>>> 28b98340

[features]
optimism = [
    "reth-primitives/optimism",
    "reth-revm/optimism",
    "reth-provider/optimism",
    "reth-rpc-types-compat/optimism",
]<|MERGE_RESOLUTION|>--- conflicted
+++ resolved
@@ -19,15 +19,9 @@
 reth-provider.workspace = true
 reth-revm.workspace = true
 reth-transaction-pool.workspace = true
-<<<<<<< HEAD
-=======
-reth-provider.workspace = true
 reth-rpc-types.workspace = true
 reth-rpc-types-compat.workspace = true
 reth-node-api.workspace = true
-reth-payload-builder.workspace = true
-reth-basic-payload-builder.workspace = true
->>>>>>> 28b98340
 
 # ethereum
 revm.workspace = true
@@ -35,14 +29,11 @@
 
 # misc
 thiserror.workspace = true
-<<<<<<< HEAD
 tracing.workspace = true
+sha2.workspace = true
 ##------LUMIO-START-------
 reth-interfaces.workspace = true
 ##------LUMIO-END-------
-=======
-sha2.workspace = true
->>>>>>> 28b98340
 
 [features]
 optimism = [
