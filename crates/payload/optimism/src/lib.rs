//! Optimism's payload builder implementation.

#![doc(
    html_logo_url = "https://raw.githubusercontent.com/paradigmxyz/reth/main/assets/reth-docs.png",
    html_favicon_url = "https://avatars0.githubusercontent.com/u/97369466?s=256",
    issue_tracker_base_url = "https://github.com/paradigmxyz/reth/issues/"
)]
#![cfg_attr(all(not(test), feature = "optimism"), warn(unused_crate_dependencies))]
#![cfg_attr(docsrs, feature(doc_cfg, doc_auto_cfg))]
#![allow(clippy::useless_let_if_seq)]
// The `optimism` feature must be enabled to use this crate.
#![cfg(feature = "optimism")]

pub mod builder;
pub use builder::OptimismPayloadBuilder;
pub mod error;
<<<<<<< HEAD

#[cfg(feature = "optimism")]
mod builder {
    use crate::error::OptimismPayloadBuilderError;
    use reth_basic_payload_builder::*;
    use reth_payload_builder::{
        error::PayloadBuilderError, OptimismBuiltPayload, OptimismPayloadBuilderAttributes,
    };
    use reth_primitives::{
        constants::{BEACON_NONCE, EMPTY_RECEIPTS, EMPTY_TRANSACTIONS},
        eip4844::calculate_excess_blob_gas,
        proofs,
        revm::env::tx_env_with_recovered,
        Block, ChainSpec, Hardfork, Header, IntoRecoveredTransaction, Receipt, Receipts, TxType,
        EMPTY_OMMER_ROOT_HASH, U256,
    };
    use reth_provider::{BundleStateWithReceipts, StateProviderFactory};
    use reth_revm::database::StateProviderDatabase;
    use reth_transaction_pool::{BestTransactionsAttributes, TransactionPool};
    use revm::{
        db::states::bundle_state::BundleRetention,
        primitives::{EVMError, EnvWithHandlerCfg, InvalidTransaction, ResultAndState},
        DatabaseCommit, State,
    };
    use std::sync::Arc;
    use tracing::{debug, trace, warn};

    /* ------LUMIO-START------- */
    use reth_interfaces::{executor::BlockExecutionError, RethError};
    use reth_revm::lumio::{
        cross_vm,
        executor::MoveExecutor,
        mapper::map_account_address_to_move,
        transition_state::TransitionState,
        tx_type::{LumioExtension, MagicTx},
    };
    /* ------LUMIO-END------- */

    /// Optimism's payload builder
    #[derive(Debug, Clone, PartialEq, Eq)]
    pub struct OptimismPayloadBuilder {
        /// The rollup's compute pending block configuration option.
        // TODO(clabby): Implement this feature.
        compute_pending_block: bool,
        /// The rollup's chain spec.
        chain_spec: Arc<ChainSpec>,
    }

    impl OptimismPayloadBuilder {
        /// OptimismPayloadBuilder constructor.
        pub fn new(chain_spec: Arc<ChainSpec>) -> Self {
            Self { compute_pending_block: true, chain_spec }
        }

        /// Sets the rollup's compute pending block configuration option.
        pub fn set_compute_pending_block(mut self, compute_pending_block: bool) -> Self {
            self.compute_pending_block = compute_pending_block;
            self
        }

        /// Enables the rollup's compute pending block configuration option.
        pub fn compute_pending_block(self) -> Self {
            self.set_compute_pending_block(true)
        }

        /// Returns the rollup's compute pending block configuration option.
        pub fn is_compute_pending_block(&self) -> bool {
            self.compute_pending_block
        }

        /// Sets the rollup's chainspec.
        pub fn set_chain_spec(mut self, chain_spec: Arc<ChainSpec>) -> Self {
            self.chain_spec = chain_spec;
            self
        }
    }

    /// Implementation of the [PayloadBuilder] trait for [OptimismPayloadBuilder].
    impl<Pool, Client> PayloadBuilder<Pool, Client> for OptimismPayloadBuilder
    where
        Client: StateProviderFactory,
        Pool: TransactionPool,
    {
        type Attributes = OptimismPayloadBuilderAttributes;
        type BuiltPayload = OptimismBuiltPayload;

        fn try_build(
            &self,
            args: BuildArguments<
                Pool,
                Client,
                OptimismPayloadBuilderAttributes,
                OptimismBuiltPayload,
            >,
        ) -> Result<BuildOutcome<OptimismBuiltPayload>, PayloadBuilderError> {
            optimism_payload_builder(args, self.compute_pending_block)
        }

        fn on_missing_payload(
            &self,
            args: BuildArguments<
                Pool,
                Client,
                OptimismPayloadBuilderAttributes,
                OptimismBuiltPayload,
            >,
        ) -> Option<OptimismBuiltPayload> {
            // In Optimism, the PayloadAttributes can specify a `no_tx_pool` option that implies we
            // should not pull transactions from the tx pool. In this case, we build the payload
            // upfront with the list of transactions sent in the attributes without caring about
            // the results of the polling job, if a best payload has not already been built.
            if args.config.attributes.no_tx_pool {
                if let Ok(BuildOutcome::Better { payload, .. }) = self.try_build(args) {
                    trace!(target: "payload_builder", "[OPTIMISM] Forced best payload");
                    return Some(payload)
                }
            }

            None
        }

        fn build_empty_payload(
            client: &Client,
            config: PayloadConfig<Self::Attributes>,
        ) -> Result<OptimismBuiltPayload, PayloadBuilderError> {
            let extra_data = config.extra_data();
            let PayloadConfig {
                initialized_block_env,
                parent_block,
                attributes,
                chain_spec,
                initialized_cfg,
                ..
            } = config;

            debug!(target: "payload_builder", parent_hash = ?parent_block.hash(), parent_number = parent_block.number, "building empty payload");

            let state = client.state_by_block_hash(parent_block.hash()).map_err(|err| {
                warn!(target: "payload_builder", parent_hash=%parent_block.hash(), %err, "failed to get state for empty payload");
                err
            })?;
            let mut db = State::builder()
                .with_database_boxed(Box::new(StateProviderDatabase::new(&state)))
                .with_bundle_update()
                .build();

            let base_fee = initialized_block_env.basefee.to::<u64>();
            let block_number = initialized_block_env.number.to::<u64>();
            let block_gas_limit: u64 =
                initialized_block_env.gas_limit.try_into().unwrap_or(u64::MAX);

            // apply eip-4788 pre block contract call
            pre_block_beacon_root_contract_call(
                &mut db,
                &chain_spec,
                block_number,
                &initialized_cfg,
                &initialized_block_env,
                &attributes,
            ).map_err(|err| {
                warn!(target: "payload_builder", parent_hash=%parent_block.hash(), %err, "failed to apply beacon root contract call for empty payload");
                err
            })?;

            let WithdrawalsOutcome { withdrawals_root, withdrawals } =
                commit_withdrawals(&mut db, &chain_spec, attributes.payload_attributes.timestamp, attributes.payload_attributes.withdrawals.clone()).map_err(|err| {
                    warn!(target: "payload_builder", parent_hash=%parent_block.hash(), %err, "failed to commit withdrawals for empty payload");
                    err
                })?;

            // merge all transitions into bundle state, this would apply the withdrawal balance
            // changes and 4788 contract call
            db.merge_transitions(BundleRetention::PlainState);

            // calculate the state root
            let bundle_state = db.take_bundle();
            let state_root = state.state_root(&bundle_state).map_err(|err| {
                warn!(target: "payload_builder", parent_hash=%parent_block.hash(), %err, "failed to calculate state root for empty payload");
                err
            })?;

            let mut excess_blob_gas = None;
            let mut blob_gas_used = None;

            if chain_spec.is_cancun_active_at_timestamp(attributes.payload_attributes.timestamp) {
                excess_blob_gas = if chain_spec
                    .is_cancun_active_at_timestamp(parent_block.timestamp)
                {
                    let parent_excess_blob_gas = parent_block.excess_blob_gas.unwrap_or_default();
                    let parent_blob_gas_used = parent_block.blob_gas_used.unwrap_or_default();
                    Some(calculate_excess_blob_gas(parent_excess_blob_gas, parent_blob_gas_used))
                } else {
                    // for the first post-fork block, both parent.blob_gas_used and
                    // parent.excess_blob_gas are evaluated as 0
                    Some(calculate_excess_blob_gas(0, 0))
                };

                blob_gas_used = Some(0);
            }

            let header = Header {
                parent_hash: parent_block.hash(),
                ommers_hash: EMPTY_OMMER_ROOT_HASH,
                beneficiary: initialized_block_env.coinbase,
                state_root,
                transactions_root: EMPTY_TRANSACTIONS,
                withdrawals_root,
                receipts_root: EMPTY_RECEIPTS,
                logs_bloom: Default::default(),
                timestamp: attributes.payload_attributes.timestamp,
                mix_hash: attributes.payload_attributes.prev_randao,
                nonce: BEACON_NONCE,
                base_fee_per_gas: Some(base_fee),
                number: parent_block.number + 1,
                gas_limit: block_gas_limit,
                difficulty: U256::ZERO,
                gas_used: 0,
                extra_data,
                blob_gas_used,
                excess_blob_gas,
                parent_beacon_block_root: attributes.payload_attributes.parent_beacon_block_root,
            };

            let block = Block { header, body: vec![], ommers: vec![], withdrawals };
            let sealed_block = block.seal_slow();

            Ok(OptimismBuiltPayload::new(
                attributes.payload_attributes.payload_id(),
                sealed_block,
                U256::ZERO,
                chain_spec,
                attributes,
            ))
        }
    }

    /// Constructs an Ethereum transaction payload from the transactions sent through the
    /// Payload attributes by the sequencer. If the `no_tx_pool` argument is passed in
    /// the payload attributes, the transaction pool will be ignored and the only transactions
    /// included in the payload will be those sent through the attributes.
    ///
    /// Given build arguments including an Ethereum client, transaction pool,
    /// and configuration, this function creates a transaction payload. Returns
    /// a result indicating success with the payload or an error in case of failure.
    #[inline]
    pub(crate) fn optimism_payload_builder<Pool, Client>(
        args: BuildArguments<Pool, Client, OptimismPayloadBuilderAttributes, OptimismBuiltPayload>,
        _compute_pending_block: bool,
    ) -> Result<BuildOutcome<OptimismBuiltPayload>, PayloadBuilderError>
    where
        Client: StateProviderFactory,
        Pool: TransactionPool,
    {
        let BuildArguments { client, pool, mut cached_reads, config, cancel, best_payload } = args;

        let state_provider = client.state_by_block_hash(config.parent_block.hash())?;
        let state = StateProviderDatabase::new(&state_provider);
        let db = State::builder()
            .with_database_ref(cached_reads.as_db(&state))
            .with_bundle_update()
            .build();
        /* ------LUMIO-START------- */
        let mut db = TransitionState::new(db);
        /* ------LUMIO-END------- */
        let extra_data = config.extra_data();
        let PayloadConfig {
            initialized_block_env,
            initialized_cfg,
            parent_block,
            attributes,
            chain_spec,
            ..
        } = config;

        debug!(target: "payload_builder", id=%attributes.payload_attributes.payload_id(), parent_hash = ?parent_block.hash(), parent_number = parent_block.number, "building new payload");
        let mut cumulative_gas_used = 0;
        let block_gas_limit: u64 = attributes
            .gas_limit
            .unwrap_or_else(|| initialized_block_env.gas_limit.try_into().unwrap_or(u64::MAX));
        let base_fee = initialized_block_env.basefee.to::<u64>();

        let mut executed_txs = Vec::new();
        let mut best_txs = pool.best_transactions_with_attributes(BestTransactionsAttributes::new(
            base_fee,
            initialized_block_env.get_blob_gasprice().map(|gasprice| gasprice as u64),
        ));

        let mut total_fees = U256::ZERO;
        /* ------LUMIO-START------- */
        let block_number = initialized_block_env.number.to::<u64>();
        let block_timestamp = initialized_block_env.timestamp.to::<u64>();
        let mut mv = MoveExecutor::default();
        let new_block_result = mv.new_block(block_number, block_timestamp, &mut db);
        let mut block_logs = match new_block_result {
            Ok((ResultAndState { result, state: new_block_state }, _)) => match result {
                revm::primitives::ExecutionResult::Success {
                    reason: _,
                    gas_used: _,
                    gas_refunded: _,
                    logs,
                    output: _,
                } => {
                    // commit changes
                    db.original_db.commit(new_block_state);
                    logs
                }
                err => {
                    trace!("failed to execute new block:{:?}", err);
                    return Err(custom_error(format!("failed to execute new block: {:?}", err)));
                }
            },
            Err(err) => {
                trace!(?err, "failed to execute new block tx");
                return Err(make_payload_error(err));
            }
        };
        /* ------LUMIO-END------- */

        let block_number = initialized_block_env.number.to::<u64>();

        let is_regolith = chain_spec.is_fork_active_at_timestamp(
            Hardfork::Regolith,
            attributes.payload_attributes.timestamp,
        );

        // apply eip-4788 pre block contract call
        pre_block_beacon_root_contract_call(
            &mut db,
            &chain_spec,
            block_number,
            &initialized_cfg,
            &initialized_block_env,
            &attributes,
        )?;

        // Ensure that the create2deployer is force-deployed at the canyon transition. Optimism
        // blocks will always have at least a single transaction in them (the L1 info transaction),
        // so we can safely assume that this will always be triggered upon the transition and that
        // the above check for empty blocks will never be hit on OP chains.
        reth_revm::optimism::ensure_create2_deployer(
            chain_spec.clone(),
            attributes.payload_attributes.timestamp,
            &mut db.original_db,
        )
        .map_err(|_| {
            PayloadBuilderError::other(OptimismPayloadBuilderError::ForceCreate2DeployerFail)
        })?;

        let mut receipts = Vec::new();
        for sequencer_tx in &attributes.transactions {
            // Check if the job was cancelled, if so we can exit early.
            if cancel.is_cancelled() {
                return Ok(BuildOutcome::Cancelled)
            }

            // A sequencer's block should never contain blob transactions.
            if matches!(sequencer_tx.tx_type(), TxType::Eip4844) {
                return Err(PayloadBuilderError::other(
                    OptimismPayloadBuilderError::BlobTransactionRejected,
                ))
            }

            // Convert the transaction to a [TransactionSignedEcRecovered]. This is
            // purely for the purposes of utilizing the [tx_env_with_recovered] function.
            // Deposit transactions do not have signatures, so if the tx is a deposit, this
            // will just pull in its `from` address.
            let sequencer_tx = sequencer_tx.clone().try_into_ecrecovered().map_err(|_| {
                PayloadBuilderError::other(OptimismPayloadBuilderError::TransactionEcRecoverFailed)
            })?;

            /* ------LUMIO-START------- */
            if sequencer_tx.is_deposit() {
                let recipient = sequencer_tx.to().unwrap();
                let gas_limit = sequencer_tx.gas_limit();
                let create_acc_result = mv.create_move_account(recipient, gas_limit, &mut db);

                match create_acc_result {
                    Ok(result) => match result {
                        Some((res_and_state, _)) => {
                            let ResultAndState { result: _, state } = res_and_state;
                            // TODO: add test case where cross tx failed and check that deposit tx
                            // worked!
                            db.original_db.commit(state);
                        }
                        None => {
                            // Do not commit state if account already exists.
                        }
                    },
                    Err(err) => {
                        trace!(?err, "failed to execute create new account tx");
                        return Err(make_payload_error(err));
                    }
                }
            };
            /* ------LUMIO-END------- */

            // Cache the depositor account prior to the state transition for the deposit nonce.
            //
            // Note that this *only* needs to be done post-regolith hardfork, as deposit nonces
            // were not introduced in Bedrock. In addition, regular transactions don't have deposit
            // nonces, so we don't need to touch the DB for those.
            let depositor = (is_regolith && sequencer_tx.is_deposit())
                .then(|| {
                    db.original_db
                        .load_cache_account(sequencer_tx.signer())
                        .map(|acc| acc.account_info().unwrap_or_default())
                })
                .transpose()
                .map_err(|_| {
                    PayloadBuilderError::other(OptimismPayloadBuilderError::AccountLoadFailed(
                        sequencer_tx.signer(),
                    ))
                })?;

            let mut evm = revm::Evm::builder()
                .with_db(&mut db)
                .with_env_with_handler_cfg(EnvWithHandlerCfg::new_with_cfg_env(
                    initialized_cfg.clone(),
                    initialized_block_env.clone(),
                    tx_env_with_recovered(&sequencer_tx),
                ))
                .build();
            /* ------LUMIO-START------- */
            evm.context.evm.env.cfg.disable_base_fee = true;
            /* ------LUMIO-END------- */

            let ResultAndState { result, state } = match evm.transact() {
                Ok(res) => res,
                Err(err) => {
                    match err {
                        EVMError::Transaction(err) => {
                            trace!(target: "payload_builder", %err, ?sequencer_tx, "Error in sequencer transaction, skipping.");
                            continue
                        }
                        err => {
                            // this is an error that we should treat as fatal for this attempt
                            return Err(PayloadBuilderError::EvmExecutionError(err))
                        }
                    }
                }
            };

            // to release the db reference drop evm.
            drop(evm);
            // commit changes
            db.commit(state);

            let gas_used = result.gas_used();

            // add gas used by the transaction to cumulative gas used, before creating the receipt
            cumulative_gas_used += gas_used;

            // Push transaction changeset and calculate header bloom filter for receipt.
            receipts.push(Some(Receipt {
                tx_type: sequencer_tx.tx_type(),
                success: result.is_success(),
                cumulative_gas_used,
                logs: result
                    .into_logs()
                    .into_iter()
                    /* ------LUMIO-START------- */
                    .chain(std::mem::take(&mut block_logs))
                    /* ------LUMIO-END------- */
                    .map(Into::into)
                    .collect(),
                deposit_nonce: depositor.map(|account| account.nonce),
                // The deposit receipt version was introduced in Canyon to indicate an update to how
                // receipt hashes should be computed when set. The state transition process
                // ensures this is only set for post-Canyon deposit transactions.
                deposit_receipt_version: chain_spec
                    .is_fork_active_at_timestamp(
                        Hardfork::Canyon,
                        attributes.payload_attributes.timestamp,
                    )
                    .then_some(1),
            }));

            /* ------LUMIO-START------- */
            db.finalize();
            /* ------LUMIO-END------- */
            // append transaction to the list of executed transactions
            executed_txs.push(sequencer_tx.into_signed());
        }

        if !attributes.no_tx_pool {
            while let Some(pool_tx) = best_txs.next() {
                // ensure we still have capacity for this transaction
                if cumulative_gas_used + pool_tx.gas_limit() > block_gas_limit {
                    // we can't fit this transaction into the block, so we need to mark it as
                    // invalid which also removes all dependent transaction from
                    // the iterator before we can continue
                    best_txs.mark_invalid(&pool_tx);
                    continue
                }

                // A sequencer's block should never contain blob transactions.
                if pool_tx.tx_type() == TxType::Eip4844 as u8 {
                    return Err(PayloadBuilderError::other(
                        OptimismPayloadBuilderError::BlobTransactionRejected,
                    ))
                }

                // check if the job was cancelled, if so we can exit early
                if cancel.is_cancelled() {
                    return Ok(BuildOutcome::Cancelled)
                }

                // convert tx to a signed transaction
                let tx = pool_tx.to_recovered_transaction();

                // Configure the environment for the block.
                let mut evm = revm::Evm::builder()
                    .with_db(&mut db)
                    .with_env_with_handler_cfg(EnvWithHandlerCfg::new_with_cfg_env(
                        initialized_cfg.clone(),
                        initialized_block_env.clone(),
                        tx_env_with_recovered(&tx),
                    ))
                    .build();

                /* ------LUMIO-START------- */
                let ResultAndState { mut result, state } = match MagicTx::from(tx.as_ref()) {
                    MagicTx::Eth(_) => match evm.transact() {
                        Ok(res_and_state) => res_and_state,
                        Err(err) => match err {
                            EVMError::Transaction(err) => {
                                if matches!(err, InvalidTransaction::NonceTooLow { .. }) {
                                    dbg!("Nonce too low");
                                    // if the nonce is too low, we can skip this transaction
                                    trace!(target: "payload_builder", ?err, ?tx, "skipping nonce too low transaction");
                                } else {
                                    // if the transaction is invalid, we can skip it and all of
                                    // its descendants
                                    trace!(target: "payload_builder", ?err, ?tx, "skipping invalid transaction and its descendants");
                                    best_txs.mark_invalid(&pool_tx);
                                }

                                continue;
                            }
                            err => {
                                // this is an error that we should treat as fatal for this
                                // attempt
                                return Err(PayloadBuilderError::EvmExecutionError(err));
                            }
                        },
                    },
                    MagicTx::Move(LumioExtension::Signed(move_tx), _) => {
                        match mv.transact(move_tx, tx.signer(), &mut evm.context.evm.db) {
                            Ok((res, _)) => res,
                            Err(err) => {
                                trace!(target: "payload_builder", ?err, ?tx, "Error in transaction, skipping.");
                                best_txs.mark_invalid(&pool_tx);
                                pool.remove_transactions(vec![tx.hash()]);
                                continue;
                            }
                        }
                    }
                    MagicTx::Move(LumioExtension::Genesis(move_tx), _) => {
                        match mv.execute_genesis(move_tx, &mut evm.context.evm.db) {
                            Ok((res, _)) => res,
                            Err(err) => {
                                trace!(target: "payload_builder", ?err, ?tx, "Error in transaction, skipping.");
                                best_txs.mark_invalid(&pool_tx);
                                pool.remove_transactions(vec![tx.hash()]);
                                continue;
                            }
                        }
                    }
                };
                /* ------LUMIO-END------- */
                // // drop evm so db is released.
                // drop(evm);
                /* ------LUMIO-START------- */
                /* ------LUMIO-END------- */

                // commit changes
                evm.context.evm.db.commit(state);

                let mut gas_used = result.gas_used();

                /* ------LUMIO-START------- */
                let signer = tx.signer();

                let cross_result = cross_vm::run_cross_calls(
                    &result,
                    &mut evm,
                    &mut mv,
                    pool_tx.gas_limit() - gas_used,
                    map_account_address_to_move(signer),
                );

                match cross_result {
                    Ok(available_gas) => {
                        gas_used = pool_tx.gas_limit() - available_gas;
                        evm.context.evm.db.finalize();
                    }
                    Err(err) => {
                        // redefine origin tx execution result
                        result = revm::primitives::ExecutionResult::Revert {
                            gas_used,
                            output: err.to_string().into_bytes().into(),
                        };
                        evm.context.evm.db.rollback();
                    }
                }
                /* ------LUMIO-END------- */

                // add gas used by the transaction to cumulative gas used, before creating the
                // receipt
                cumulative_gas_used += gas_used;

                // Push transaction changeset and calculate header bloom filter for receipt.
                receipts.push(Some(Receipt {
                    tx_type: tx.tx_type(),
                    success: result.is_success(),
                    cumulative_gas_used,
                    logs: result.into_logs().into_iter().map(Into::into).collect(),
                    deposit_nonce: None,
                    deposit_receipt_version: None,
                }));

                /* ------LUMIO-START------- */
                evm.context.evm.db.finalize();
                // drop evm so db is released.
                drop(evm);
                /* ------LUMIO-END------- */

                // update add to total fees
                let miner_fee = tx
                    .effective_tip_per_gas(Some(base_fee))
                    .expect("fee is always valid; execution succeeded");
                total_fees += U256::from(miner_fee) * U256::from(gas_used);

                // append transaction to the list of executed transactions
                executed_txs.push(tx.into_signed());
            }
        }

        // check if we have a better block
        if !is_better_payload(best_payload.as_ref(), total_fees) {
            // can skip building the block
            return Ok(BuildOutcome::Aborted { fees: total_fees, cached_reads })
        }

        let WithdrawalsOutcome { withdrawals_root, withdrawals } = commit_withdrawals(
            &mut db.original_db,
            &chain_spec,
            attributes.payload_attributes.timestamp,
            attributes.clone().payload_attributes.withdrawals,
        )?;

        // merge all transitions into bundle state, this would apply the withdrawal balance changes
        // and 4788 contract call
        db.original_db.merge_transitions(BundleRetention::PlainState);

        let bundle = BundleStateWithReceipts::new(
            db.original_db.take_bundle(),
            Receipts::from_vec(vec![receipts]),
            block_number,
            /* ------LUMIO-START------- */ vec![], /* ------LUMIO-END------- */
        );
        let receipts_root = bundle
            .optimism_receipts_root_slow(
                block_number,
                chain_spec.as_ref(),
                attributes.payload_attributes.timestamp,
            )
            .expect("Number is in range");
        let logs_bloom = bundle.block_logs_bloom(block_number).expect("Number is in range");

        // calculate the state root
        let state_root = state_provider.state_root(bundle.state())?;

        // create the block header
        let transactions_root = proofs::calculate_transaction_root(&executed_txs);

        // initialize empty blob sidecars. There are no blob transactions on L2.
        let blob_sidecars = Vec::new();
        let mut excess_blob_gas = None;
        let mut blob_gas_used = None;

        // only determine cancun fields when active
        if chain_spec.is_cancun_active_at_timestamp(attributes.payload_attributes.timestamp) {
            excess_blob_gas = if chain_spec.is_cancun_active_at_timestamp(parent_block.timestamp) {
                let parent_excess_blob_gas = parent_block.excess_blob_gas.unwrap_or_default();
                let parent_blob_gas_used = parent_block.blob_gas_used.unwrap_or_default();
                Some(calculate_excess_blob_gas(parent_excess_blob_gas, parent_blob_gas_used))
            } else {
                // for the first post-fork block, both parent.blob_gas_used and
                // parent.excess_blob_gas are evaluated as 0
                Some(calculate_excess_blob_gas(0, 0))
            };

            blob_gas_used = Some(0);
        }

        let header = Header {
            parent_hash: parent_block.hash(),
            ommers_hash: EMPTY_OMMER_ROOT_HASH,
            beneficiary: initialized_block_env.coinbase,
            state_root,
            transactions_root,
            receipts_root,
            withdrawals_root,
            logs_bloom,
            timestamp: attributes.payload_attributes.timestamp,
            mix_hash: attributes.payload_attributes.prev_randao,
            nonce: BEACON_NONCE,
            base_fee_per_gas: Some(base_fee),
            number: parent_block.number + 1,
            gas_limit: block_gas_limit,
            difficulty: U256::ZERO,
            gas_used: cumulative_gas_used,
            extra_data,
            parent_beacon_block_root: attributes.payload_attributes.parent_beacon_block_root,
            blob_gas_used,
            excess_blob_gas,
        };

        // seal the block
        let block = Block { header, body: executed_txs, ommers: vec![], withdrawals };

        let sealed_block = block.seal_slow();
        debug!(target: "payload_builder", ?sealed_block, "sealed built block");

        let mut payload = OptimismBuiltPayload::new(
            attributes.payload_attributes.id,
            sealed_block,
            total_fees,
            chain_spec,
            attributes,
        );

        // extend the payload with the blob sidecars from the executed txs
        payload.extend_sidecars(blob_sidecars);

        Ok(BuildOutcome::Better { payload, cached_reads })
    }

    /* ------LUMIO-START------- */
    fn make_payload_error(block_execution_error: BlockExecutionError) -> PayloadBuilderError {
        PayloadBuilderError::Internal(RethError::from(block_execution_error))
    }

    fn custom_error(msg: String) -> PayloadBuilderError {
        make_payload_error(BlockExecutionError::CanonicalRevert { inner: msg })
    }
    /* ------LUMIO-END------- */
}
=======
pub mod payload;
pub use payload::{OptimismBuiltPayload, OptimismPayloadBuilderAttributes};
>>>>>>> 28b98340
<|MERGE_RESOLUTION|>--- conflicted
+++ resolved
@@ -14,757 +14,5 @@
 pub mod builder;
 pub use builder::OptimismPayloadBuilder;
 pub mod error;
-<<<<<<< HEAD
-
-#[cfg(feature = "optimism")]
-mod builder {
-    use crate::error::OptimismPayloadBuilderError;
-    use reth_basic_payload_builder::*;
-    use reth_payload_builder::{
-        error::PayloadBuilderError, OptimismBuiltPayload, OptimismPayloadBuilderAttributes,
-    };
-    use reth_primitives::{
-        constants::{BEACON_NONCE, EMPTY_RECEIPTS, EMPTY_TRANSACTIONS},
-        eip4844::calculate_excess_blob_gas,
-        proofs,
-        revm::env::tx_env_with_recovered,
-        Block, ChainSpec, Hardfork, Header, IntoRecoveredTransaction, Receipt, Receipts, TxType,
-        EMPTY_OMMER_ROOT_HASH, U256,
-    };
-    use reth_provider::{BundleStateWithReceipts, StateProviderFactory};
-    use reth_revm::database::StateProviderDatabase;
-    use reth_transaction_pool::{BestTransactionsAttributes, TransactionPool};
-    use revm::{
-        db::states::bundle_state::BundleRetention,
-        primitives::{EVMError, EnvWithHandlerCfg, InvalidTransaction, ResultAndState},
-        DatabaseCommit, State,
-    };
-    use std::sync::Arc;
-    use tracing::{debug, trace, warn};
-
-    /* ------LUMIO-START------- */
-    use reth_interfaces::{executor::BlockExecutionError, RethError};
-    use reth_revm::lumio::{
-        cross_vm,
-        executor::MoveExecutor,
-        mapper::map_account_address_to_move,
-        transition_state::TransitionState,
-        tx_type::{LumioExtension, MagicTx},
-    };
-    /* ------LUMIO-END------- */
-
-    /// Optimism's payload builder
-    #[derive(Debug, Clone, PartialEq, Eq)]
-    pub struct OptimismPayloadBuilder {
-        /// The rollup's compute pending block configuration option.
-        // TODO(clabby): Implement this feature.
-        compute_pending_block: bool,
-        /// The rollup's chain spec.
-        chain_spec: Arc<ChainSpec>,
-    }
-
-    impl OptimismPayloadBuilder {
-        /// OptimismPayloadBuilder constructor.
-        pub fn new(chain_spec: Arc<ChainSpec>) -> Self {
-            Self { compute_pending_block: true, chain_spec }
-        }
-
-        /// Sets the rollup's compute pending block configuration option.
-        pub fn set_compute_pending_block(mut self, compute_pending_block: bool) -> Self {
-            self.compute_pending_block = compute_pending_block;
-            self
-        }
-
-        /// Enables the rollup's compute pending block configuration option.
-        pub fn compute_pending_block(self) -> Self {
-            self.set_compute_pending_block(true)
-        }
-
-        /// Returns the rollup's compute pending block configuration option.
-        pub fn is_compute_pending_block(&self) -> bool {
-            self.compute_pending_block
-        }
-
-        /// Sets the rollup's chainspec.
-        pub fn set_chain_spec(mut self, chain_spec: Arc<ChainSpec>) -> Self {
-            self.chain_spec = chain_spec;
-            self
-        }
-    }
-
-    /// Implementation of the [PayloadBuilder] trait for [OptimismPayloadBuilder].
-    impl<Pool, Client> PayloadBuilder<Pool, Client> for OptimismPayloadBuilder
-    where
-        Client: StateProviderFactory,
-        Pool: TransactionPool,
-    {
-        type Attributes = OptimismPayloadBuilderAttributes;
-        type BuiltPayload = OptimismBuiltPayload;
-
-        fn try_build(
-            &self,
-            args: BuildArguments<
-                Pool,
-                Client,
-                OptimismPayloadBuilderAttributes,
-                OptimismBuiltPayload,
-            >,
-        ) -> Result<BuildOutcome<OptimismBuiltPayload>, PayloadBuilderError> {
-            optimism_payload_builder(args, self.compute_pending_block)
-        }
-
-        fn on_missing_payload(
-            &self,
-            args: BuildArguments<
-                Pool,
-                Client,
-                OptimismPayloadBuilderAttributes,
-                OptimismBuiltPayload,
-            >,
-        ) -> Option<OptimismBuiltPayload> {
-            // In Optimism, the PayloadAttributes can specify a `no_tx_pool` option that implies we
-            // should not pull transactions from the tx pool. In this case, we build the payload
-            // upfront with the list of transactions sent in the attributes without caring about
-            // the results of the polling job, if a best payload has not already been built.
-            if args.config.attributes.no_tx_pool {
-                if let Ok(BuildOutcome::Better { payload, .. }) = self.try_build(args) {
-                    trace!(target: "payload_builder", "[OPTIMISM] Forced best payload");
-                    return Some(payload)
-                }
-            }
-
-            None
-        }
-
-        fn build_empty_payload(
-            client: &Client,
-            config: PayloadConfig<Self::Attributes>,
-        ) -> Result<OptimismBuiltPayload, PayloadBuilderError> {
-            let extra_data = config.extra_data();
-            let PayloadConfig {
-                initialized_block_env,
-                parent_block,
-                attributes,
-                chain_spec,
-                initialized_cfg,
-                ..
-            } = config;
-
-            debug!(target: "payload_builder", parent_hash = ?parent_block.hash(), parent_number = parent_block.number, "building empty payload");
-
-            let state = client.state_by_block_hash(parent_block.hash()).map_err(|err| {
-                warn!(target: "payload_builder", parent_hash=%parent_block.hash(), %err, "failed to get state for empty payload");
-                err
-            })?;
-            let mut db = State::builder()
-                .with_database_boxed(Box::new(StateProviderDatabase::new(&state)))
-                .with_bundle_update()
-                .build();
-
-            let base_fee = initialized_block_env.basefee.to::<u64>();
-            let block_number = initialized_block_env.number.to::<u64>();
-            let block_gas_limit: u64 =
-                initialized_block_env.gas_limit.try_into().unwrap_or(u64::MAX);
-
-            // apply eip-4788 pre block contract call
-            pre_block_beacon_root_contract_call(
-                &mut db,
-                &chain_spec,
-                block_number,
-                &initialized_cfg,
-                &initialized_block_env,
-                &attributes,
-            ).map_err(|err| {
-                warn!(target: "payload_builder", parent_hash=%parent_block.hash(), %err, "failed to apply beacon root contract call for empty payload");
-                err
-            })?;
-
-            let WithdrawalsOutcome { withdrawals_root, withdrawals } =
-                commit_withdrawals(&mut db, &chain_spec, attributes.payload_attributes.timestamp, attributes.payload_attributes.withdrawals.clone()).map_err(|err| {
-                    warn!(target: "payload_builder", parent_hash=%parent_block.hash(), %err, "failed to commit withdrawals for empty payload");
-                    err
-                })?;
-
-            // merge all transitions into bundle state, this would apply the withdrawal balance
-            // changes and 4788 contract call
-            db.merge_transitions(BundleRetention::PlainState);
-
-            // calculate the state root
-            let bundle_state = db.take_bundle();
-            let state_root = state.state_root(&bundle_state).map_err(|err| {
-                warn!(target: "payload_builder", parent_hash=%parent_block.hash(), %err, "failed to calculate state root for empty payload");
-                err
-            })?;
-
-            let mut excess_blob_gas = None;
-            let mut blob_gas_used = None;
-
-            if chain_spec.is_cancun_active_at_timestamp(attributes.payload_attributes.timestamp) {
-                excess_blob_gas = if chain_spec
-                    .is_cancun_active_at_timestamp(parent_block.timestamp)
-                {
-                    let parent_excess_blob_gas = parent_block.excess_blob_gas.unwrap_or_default();
-                    let parent_blob_gas_used = parent_block.blob_gas_used.unwrap_or_default();
-                    Some(calculate_excess_blob_gas(parent_excess_blob_gas, parent_blob_gas_used))
-                } else {
-                    // for the first post-fork block, both parent.blob_gas_used and
-                    // parent.excess_blob_gas are evaluated as 0
-                    Some(calculate_excess_blob_gas(0, 0))
-                };
-
-                blob_gas_used = Some(0);
-            }
-
-            let header = Header {
-                parent_hash: parent_block.hash(),
-                ommers_hash: EMPTY_OMMER_ROOT_HASH,
-                beneficiary: initialized_block_env.coinbase,
-                state_root,
-                transactions_root: EMPTY_TRANSACTIONS,
-                withdrawals_root,
-                receipts_root: EMPTY_RECEIPTS,
-                logs_bloom: Default::default(),
-                timestamp: attributes.payload_attributes.timestamp,
-                mix_hash: attributes.payload_attributes.prev_randao,
-                nonce: BEACON_NONCE,
-                base_fee_per_gas: Some(base_fee),
-                number: parent_block.number + 1,
-                gas_limit: block_gas_limit,
-                difficulty: U256::ZERO,
-                gas_used: 0,
-                extra_data,
-                blob_gas_used,
-                excess_blob_gas,
-                parent_beacon_block_root: attributes.payload_attributes.parent_beacon_block_root,
-            };
-
-            let block = Block { header, body: vec![], ommers: vec![], withdrawals };
-            let sealed_block = block.seal_slow();
-
-            Ok(OptimismBuiltPayload::new(
-                attributes.payload_attributes.payload_id(),
-                sealed_block,
-                U256::ZERO,
-                chain_spec,
-                attributes,
-            ))
-        }
-    }
-
-    /// Constructs an Ethereum transaction payload from the transactions sent through the
-    /// Payload attributes by the sequencer. If the `no_tx_pool` argument is passed in
-    /// the payload attributes, the transaction pool will be ignored and the only transactions
-    /// included in the payload will be those sent through the attributes.
-    ///
-    /// Given build arguments including an Ethereum client, transaction pool,
-    /// and configuration, this function creates a transaction payload. Returns
-    /// a result indicating success with the payload or an error in case of failure.
-    #[inline]
-    pub(crate) fn optimism_payload_builder<Pool, Client>(
-        args: BuildArguments<Pool, Client, OptimismPayloadBuilderAttributes, OptimismBuiltPayload>,
-        _compute_pending_block: bool,
-    ) -> Result<BuildOutcome<OptimismBuiltPayload>, PayloadBuilderError>
-    where
-        Client: StateProviderFactory,
-        Pool: TransactionPool,
-    {
-        let BuildArguments { client, pool, mut cached_reads, config, cancel, best_payload } = args;
-
-        let state_provider = client.state_by_block_hash(config.parent_block.hash())?;
-        let state = StateProviderDatabase::new(&state_provider);
-        let db = State::builder()
-            .with_database_ref(cached_reads.as_db(&state))
-            .with_bundle_update()
-            .build();
-        /* ------LUMIO-START------- */
-        let mut db = TransitionState::new(db);
-        /* ------LUMIO-END------- */
-        let extra_data = config.extra_data();
-        let PayloadConfig {
-            initialized_block_env,
-            initialized_cfg,
-            parent_block,
-            attributes,
-            chain_spec,
-            ..
-        } = config;
-
-        debug!(target: "payload_builder", id=%attributes.payload_attributes.payload_id(), parent_hash = ?parent_block.hash(), parent_number = parent_block.number, "building new payload");
-        let mut cumulative_gas_used = 0;
-        let block_gas_limit: u64 = attributes
-            .gas_limit
-            .unwrap_or_else(|| initialized_block_env.gas_limit.try_into().unwrap_or(u64::MAX));
-        let base_fee = initialized_block_env.basefee.to::<u64>();
-
-        let mut executed_txs = Vec::new();
-        let mut best_txs = pool.best_transactions_with_attributes(BestTransactionsAttributes::new(
-            base_fee,
-            initialized_block_env.get_blob_gasprice().map(|gasprice| gasprice as u64),
-        ));
-
-        let mut total_fees = U256::ZERO;
-        /* ------LUMIO-START------- */
-        let block_number = initialized_block_env.number.to::<u64>();
-        let block_timestamp = initialized_block_env.timestamp.to::<u64>();
-        let mut mv = MoveExecutor::default();
-        let new_block_result = mv.new_block(block_number, block_timestamp, &mut db);
-        let mut block_logs = match new_block_result {
-            Ok((ResultAndState { result, state: new_block_state }, _)) => match result {
-                revm::primitives::ExecutionResult::Success {
-                    reason: _,
-                    gas_used: _,
-                    gas_refunded: _,
-                    logs,
-                    output: _,
-                } => {
-                    // commit changes
-                    db.original_db.commit(new_block_state);
-                    logs
-                }
-                err => {
-                    trace!("failed to execute new block:{:?}", err);
-                    return Err(custom_error(format!("failed to execute new block: {:?}", err)));
-                }
-            },
-            Err(err) => {
-                trace!(?err, "failed to execute new block tx");
-                return Err(make_payload_error(err));
-            }
-        };
-        /* ------LUMIO-END------- */
-
-        let block_number = initialized_block_env.number.to::<u64>();
-
-        let is_regolith = chain_spec.is_fork_active_at_timestamp(
-            Hardfork::Regolith,
-            attributes.payload_attributes.timestamp,
-        );
-
-        // apply eip-4788 pre block contract call
-        pre_block_beacon_root_contract_call(
-            &mut db,
-            &chain_spec,
-            block_number,
-            &initialized_cfg,
-            &initialized_block_env,
-            &attributes,
-        )?;
-
-        // Ensure that the create2deployer is force-deployed at the canyon transition. Optimism
-        // blocks will always have at least a single transaction in them (the L1 info transaction),
-        // so we can safely assume that this will always be triggered upon the transition and that
-        // the above check for empty blocks will never be hit on OP chains.
-        reth_revm::optimism::ensure_create2_deployer(
-            chain_spec.clone(),
-            attributes.payload_attributes.timestamp,
-            &mut db.original_db,
-        )
-        .map_err(|_| {
-            PayloadBuilderError::other(OptimismPayloadBuilderError::ForceCreate2DeployerFail)
-        })?;
-
-        let mut receipts = Vec::new();
-        for sequencer_tx in &attributes.transactions {
-            // Check if the job was cancelled, if so we can exit early.
-            if cancel.is_cancelled() {
-                return Ok(BuildOutcome::Cancelled)
-            }
-
-            // A sequencer's block should never contain blob transactions.
-            if matches!(sequencer_tx.tx_type(), TxType::Eip4844) {
-                return Err(PayloadBuilderError::other(
-                    OptimismPayloadBuilderError::BlobTransactionRejected,
-                ))
-            }
-
-            // Convert the transaction to a [TransactionSignedEcRecovered]. This is
-            // purely for the purposes of utilizing the [tx_env_with_recovered] function.
-            // Deposit transactions do not have signatures, so if the tx is a deposit, this
-            // will just pull in its `from` address.
-            let sequencer_tx = sequencer_tx.clone().try_into_ecrecovered().map_err(|_| {
-                PayloadBuilderError::other(OptimismPayloadBuilderError::TransactionEcRecoverFailed)
-            })?;
-
-            /* ------LUMIO-START------- */
-            if sequencer_tx.is_deposit() {
-                let recipient = sequencer_tx.to().unwrap();
-                let gas_limit = sequencer_tx.gas_limit();
-                let create_acc_result = mv.create_move_account(recipient, gas_limit, &mut db);
-
-                match create_acc_result {
-                    Ok(result) => match result {
-                        Some((res_and_state, _)) => {
-                            let ResultAndState { result: _, state } = res_and_state;
-                            // TODO: add test case where cross tx failed and check that deposit tx
-                            // worked!
-                            db.original_db.commit(state);
-                        }
-                        None => {
-                            // Do not commit state if account already exists.
-                        }
-                    },
-                    Err(err) => {
-                        trace!(?err, "failed to execute create new account tx");
-                        return Err(make_payload_error(err));
-                    }
-                }
-            };
-            /* ------LUMIO-END------- */
-
-            // Cache the depositor account prior to the state transition for the deposit nonce.
-            //
-            // Note that this *only* needs to be done post-regolith hardfork, as deposit nonces
-            // were not introduced in Bedrock. In addition, regular transactions don't have deposit
-            // nonces, so we don't need to touch the DB for those.
-            let depositor = (is_regolith && sequencer_tx.is_deposit())
-                .then(|| {
-                    db.original_db
-                        .load_cache_account(sequencer_tx.signer())
-                        .map(|acc| acc.account_info().unwrap_or_default())
-                })
-                .transpose()
-                .map_err(|_| {
-                    PayloadBuilderError::other(OptimismPayloadBuilderError::AccountLoadFailed(
-                        sequencer_tx.signer(),
-                    ))
-                })?;
-
-            let mut evm = revm::Evm::builder()
-                .with_db(&mut db)
-                .with_env_with_handler_cfg(EnvWithHandlerCfg::new_with_cfg_env(
-                    initialized_cfg.clone(),
-                    initialized_block_env.clone(),
-                    tx_env_with_recovered(&sequencer_tx),
-                ))
-                .build();
-            /* ------LUMIO-START------- */
-            evm.context.evm.env.cfg.disable_base_fee = true;
-            /* ------LUMIO-END------- */
-
-            let ResultAndState { result, state } = match evm.transact() {
-                Ok(res) => res,
-                Err(err) => {
-                    match err {
-                        EVMError::Transaction(err) => {
-                            trace!(target: "payload_builder", %err, ?sequencer_tx, "Error in sequencer transaction, skipping.");
-                            continue
-                        }
-                        err => {
-                            // this is an error that we should treat as fatal for this attempt
-                            return Err(PayloadBuilderError::EvmExecutionError(err))
-                        }
-                    }
-                }
-            };
-
-            // to release the db reference drop evm.
-            drop(evm);
-            // commit changes
-            db.commit(state);
-
-            let gas_used = result.gas_used();
-
-            // add gas used by the transaction to cumulative gas used, before creating the receipt
-            cumulative_gas_used += gas_used;
-
-            // Push transaction changeset and calculate header bloom filter for receipt.
-            receipts.push(Some(Receipt {
-                tx_type: sequencer_tx.tx_type(),
-                success: result.is_success(),
-                cumulative_gas_used,
-                logs: result
-                    .into_logs()
-                    .into_iter()
-                    /* ------LUMIO-START------- */
-                    .chain(std::mem::take(&mut block_logs))
-                    /* ------LUMIO-END------- */
-                    .map(Into::into)
-                    .collect(),
-                deposit_nonce: depositor.map(|account| account.nonce),
-                // The deposit receipt version was introduced in Canyon to indicate an update to how
-                // receipt hashes should be computed when set. The state transition process
-                // ensures this is only set for post-Canyon deposit transactions.
-                deposit_receipt_version: chain_spec
-                    .is_fork_active_at_timestamp(
-                        Hardfork::Canyon,
-                        attributes.payload_attributes.timestamp,
-                    )
-                    .then_some(1),
-            }));
-
-            /* ------LUMIO-START------- */
-            db.finalize();
-            /* ------LUMIO-END------- */
-            // append transaction to the list of executed transactions
-            executed_txs.push(sequencer_tx.into_signed());
-        }
-
-        if !attributes.no_tx_pool {
-            while let Some(pool_tx) = best_txs.next() {
-                // ensure we still have capacity for this transaction
-                if cumulative_gas_used + pool_tx.gas_limit() > block_gas_limit {
-                    // we can't fit this transaction into the block, so we need to mark it as
-                    // invalid which also removes all dependent transaction from
-                    // the iterator before we can continue
-                    best_txs.mark_invalid(&pool_tx);
-                    continue
-                }
-
-                // A sequencer's block should never contain blob transactions.
-                if pool_tx.tx_type() == TxType::Eip4844 as u8 {
-                    return Err(PayloadBuilderError::other(
-                        OptimismPayloadBuilderError::BlobTransactionRejected,
-                    ))
-                }
-
-                // check if the job was cancelled, if so we can exit early
-                if cancel.is_cancelled() {
-                    return Ok(BuildOutcome::Cancelled)
-                }
-
-                // convert tx to a signed transaction
-                let tx = pool_tx.to_recovered_transaction();
-
-                // Configure the environment for the block.
-                let mut evm = revm::Evm::builder()
-                    .with_db(&mut db)
-                    .with_env_with_handler_cfg(EnvWithHandlerCfg::new_with_cfg_env(
-                        initialized_cfg.clone(),
-                        initialized_block_env.clone(),
-                        tx_env_with_recovered(&tx),
-                    ))
-                    .build();
-
-                /* ------LUMIO-START------- */
-                let ResultAndState { mut result, state } = match MagicTx::from(tx.as_ref()) {
-                    MagicTx::Eth(_) => match evm.transact() {
-                        Ok(res_and_state) => res_and_state,
-                        Err(err) => match err {
-                            EVMError::Transaction(err) => {
-                                if matches!(err, InvalidTransaction::NonceTooLow { .. }) {
-                                    dbg!("Nonce too low");
-                                    // if the nonce is too low, we can skip this transaction
-                                    trace!(target: "payload_builder", ?err, ?tx, "skipping nonce too low transaction");
-                                } else {
-                                    // if the transaction is invalid, we can skip it and all of
-                                    // its descendants
-                                    trace!(target: "payload_builder", ?err, ?tx, "skipping invalid transaction and its descendants");
-                                    best_txs.mark_invalid(&pool_tx);
-                                }
-
-                                continue;
-                            }
-                            err => {
-                                // this is an error that we should treat as fatal for this
-                                // attempt
-                                return Err(PayloadBuilderError::EvmExecutionError(err));
-                            }
-                        },
-                    },
-                    MagicTx::Move(LumioExtension::Signed(move_tx), _) => {
-                        match mv.transact(move_tx, tx.signer(), &mut evm.context.evm.db) {
-                            Ok((res, _)) => res,
-                            Err(err) => {
-                                trace!(target: "payload_builder", ?err, ?tx, "Error in transaction, skipping.");
-                                best_txs.mark_invalid(&pool_tx);
-                                pool.remove_transactions(vec![tx.hash()]);
-                                continue;
-                            }
-                        }
-                    }
-                    MagicTx::Move(LumioExtension::Genesis(move_tx), _) => {
-                        match mv.execute_genesis(move_tx, &mut evm.context.evm.db) {
-                            Ok((res, _)) => res,
-                            Err(err) => {
-                                trace!(target: "payload_builder", ?err, ?tx, "Error in transaction, skipping.");
-                                best_txs.mark_invalid(&pool_tx);
-                                pool.remove_transactions(vec![tx.hash()]);
-                                continue;
-                            }
-                        }
-                    }
-                };
-                /* ------LUMIO-END------- */
-                // // drop evm so db is released.
-                // drop(evm);
-                /* ------LUMIO-START------- */
-                /* ------LUMIO-END------- */
-
-                // commit changes
-                evm.context.evm.db.commit(state);
-
-                let mut gas_used = result.gas_used();
-
-                /* ------LUMIO-START------- */
-                let signer = tx.signer();
-
-                let cross_result = cross_vm::run_cross_calls(
-                    &result,
-                    &mut evm,
-                    &mut mv,
-                    pool_tx.gas_limit() - gas_used,
-                    map_account_address_to_move(signer),
-                );
-
-                match cross_result {
-                    Ok(available_gas) => {
-                        gas_used = pool_tx.gas_limit() - available_gas;
-                        evm.context.evm.db.finalize();
-                    }
-                    Err(err) => {
-                        // redefine origin tx execution result
-                        result = revm::primitives::ExecutionResult::Revert {
-                            gas_used,
-                            output: err.to_string().into_bytes().into(),
-                        };
-                        evm.context.evm.db.rollback();
-                    }
-                }
-                /* ------LUMIO-END------- */
-
-                // add gas used by the transaction to cumulative gas used, before creating the
-                // receipt
-                cumulative_gas_used += gas_used;
-
-                // Push transaction changeset and calculate header bloom filter for receipt.
-                receipts.push(Some(Receipt {
-                    tx_type: tx.tx_type(),
-                    success: result.is_success(),
-                    cumulative_gas_used,
-                    logs: result.into_logs().into_iter().map(Into::into).collect(),
-                    deposit_nonce: None,
-                    deposit_receipt_version: None,
-                }));
-
-                /* ------LUMIO-START------- */
-                evm.context.evm.db.finalize();
-                // drop evm so db is released.
-                drop(evm);
-                /* ------LUMIO-END------- */
-
-                // update add to total fees
-                let miner_fee = tx
-                    .effective_tip_per_gas(Some(base_fee))
-                    .expect("fee is always valid; execution succeeded");
-                total_fees += U256::from(miner_fee) * U256::from(gas_used);
-
-                // append transaction to the list of executed transactions
-                executed_txs.push(tx.into_signed());
-            }
-        }
-
-        // check if we have a better block
-        if !is_better_payload(best_payload.as_ref(), total_fees) {
-            // can skip building the block
-            return Ok(BuildOutcome::Aborted { fees: total_fees, cached_reads })
-        }
-
-        let WithdrawalsOutcome { withdrawals_root, withdrawals } = commit_withdrawals(
-            &mut db.original_db,
-            &chain_spec,
-            attributes.payload_attributes.timestamp,
-            attributes.clone().payload_attributes.withdrawals,
-        )?;
-
-        // merge all transitions into bundle state, this would apply the withdrawal balance changes
-        // and 4788 contract call
-        db.original_db.merge_transitions(BundleRetention::PlainState);
-
-        let bundle = BundleStateWithReceipts::new(
-            db.original_db.take_bundle(),
-            Receipts::from_vec(vec![receipts]),
-            block_number,
-            /* ------LUMIO-START------- */ vec![], /* ------LUMIO-END------- */
-        );
-        let receipts_root = bundle
-            .optimism_receipts_root_slow(
-                block_number,
-                chain_spec.as_ref(),
-                attributes.payload_attributes.timestamp,
-            )
-            .expect("Number is in range");
-        let logs_bloom = bundle.block_logs_bloom(block_number).expect("Number is in range");
-
-        // calculate the state root
-        let state_root = state_provider.state_root(bundle.state())?;
-
-        // create the block header
-        let transactions_root = proofs::calculate_transaction_root(&executed_txs);
-
-        // initialize empty blob sidecars. There are no blob transactions on L2.
-        let blob_sidecars = Vec::new();
-        let mut excess_blob_gas = None;
-        let mut blob_gas_used = None;
-
-        // only determine cancun fields when active
-        if chain_spec.is_cancun_active_at_timestamp(attributes.payload_attributes.timestamp) {
-            excess_blob_gas = if chain_spec.is_cancun_active_at_timestamp(parent_block.timestamp) {
-                let parent_excess_blob_gas = parent_block.excess_blob_gas.unwrap_or_default();
-                let parent_blob_gas_used = parent_block.blob_gas_used.unwrap_or_default();
-                Some(calculate_excess_blob_gas(parent_excess_blob_gas, parent_blob_gas_used))
-            } else {
-                // for the first post-fork block, both parent.blob_gas_used and
-                // parent.excess_blob_gas are evaluated as 0
-                Some(calculate_excess_blob_gas(0, 0))
-            };
-
-            blob_gas_used = Some(0);
-        }
-
-        let header = Header {
-            parent_hash: parent_block.hash(),
-            ommers_hash: EMPTY_OMMER_ROOT_HASH,
-            beneficiary: initialized_block_env.coinbase,
-            state_root,
-            transactions_root,
-            receipts_root,
-            withdrawals_root,
-            logs_bloom,
-            timestamp: attributes.payload_attributes.timestamp,
-            mix_hash: attributes.payload_attributes.prev_randao,
-            nonce: BEACON_NONCE,
-            base_fee_per_gas: Some(base_fee),
-            number: parent_block.number + 1,
-            gas_limit: block_gas_limit,
-            difficulty: U256::ZERO,
-            gas_used: cumulative_gas_used,
-            extra_data,
-            parent_beacon_block_root: attributes.payload_attributes.parent_beacon_block_root,
-            blob_gas_used,
-            excess_blob_gas,
-        };
-
-        // seal the block
-        let block = Block { header, body: executed_txs, ommers: vec![], withdrawals };
-
-        let sealed_block = block.seal_slow();
-        debug!(target: "payload_builder", ?sealed_block, "sealed built block");
-
-        let mut payload = OptimismBuiltPayload::new(
-            attributes.payload_attributes.id,
-            sealed_block,
-            total_fees,
-            chain_spec,
-            attributes,
-        );
-
-        // extend the payload with the blob sidecars from the executed txs
-        payload.extend_sidecars(blob_sidecars);
-
-        Ok(BuildOutcome::Better { payload, cached_reads })
-    }
-
-    /* ------LUMIO-START------- */
-    fn make_payload_error(block_execution_error: BlockExecutionError) -> PayloadBuilderError {
-        PayloadBuilderError::Internal(RethError::from(block_execution_error))
-    }
-
-    fn custom_error(msg: String) -> PayloadBuilderError {
-        make_payload_error(BlockExecutionError::CanonicalRevert { inner: msg })
-    }
-    /* ------LUMIO-END------- */
-}
-=======
 pub mod payload;
-pub use payload::{OptimismBuiltPayload, OptimismPayloadBuilderAttributes};
->>>>>>> 28b98340
+pub use payload::{OptimismBuiltPayload, OptimismPayloadBuilderAttributes};