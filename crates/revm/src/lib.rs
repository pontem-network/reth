//! Revm utils and implementations specific to reth.

#![doc(
    html_logo_url = "https://raw.githubusercontent.com/paradigmxyz/reth/main/assets/reth-docs.png",
    html_favicon_url = "https://avatars0.githubusercontent.com/u/97369466?s=256",
    issue_tracker_base_url = "https://github.com/paradigmxyz/reth/issues/"
)]
#![cfg_attr(not(test), warn(unused_crate_dependencies))]
#![cfg_attr(docsrs, feature(doc_cfg, doc_auto_cfg))]

/// Contains glue code for integrating reth database into revm's [Database].
pub mod database;

/// revm implementation of reth block and transaction executors.
mod factory;

/// new revm account state executor
pub mod processor;

/// State changes that are not related to transactions.
pub mod state_change;

/// revm executor factory.
pub use factory::EvmProcessorFactory;

/// Ethereum DAO hardfork state change data.
pub mod eth_dao_fork;

<<<<<<< HEAD
/* ------LUMIO-START------- */
/// Lumio;
pub mod lumio;
/* ------LUMIO-END------- */
=======
/// An inspector stack abstracting the implementation details of
/// each inspector and allowing to hook on block/transaction execution,
/// used in the main Reth executor.
pub mod stack;
>>>>>>> 66c9403e

/// Optimism-specific implementation and utilities for the executor
#[cfg(feature = "optimism")]
pub mod optimism;

// Convenience re-exports.
pub use revm::{self, *};
pub use revm_inspectors::*;<|MERGE_RESOLUTION|>--- conflicted
+++ resolved
@@ -26,17 +26,15 @@
 /// Ethereum DAO hardfork state change data.
 pub mod eth_dao_fork;
 
-<<<<<<< HEAD
 /* ------LUMIO-START------- */
 /// Lumio;
 pub mod lumio;
 /* ------LUMIO-END------- */
-=======
+
 /// An inspector stack abstracting the implementation details of
 /// each inspector and allowing to hook on block/transaction execution,
 /// used in the main Reth executor.
 pub mod stack;
->>>>>>> 66c9403e
 
 /// Optimism-specific implementation and utilities for the executor
 #[cfg(feature = "optimism")]
