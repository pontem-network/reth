use crate::{
    database::StateProviderDatabase,
    eth_dao_fork::{DAO_HARDFORK_BENEFICIARY, DAO_HARDKFORK_ACCOUNTS},
    stack::{InspectorStack, InspectorStackConfig},
    state_change::{apply_beacon_root_contract_call, post_block_balance_increments},
};
use reth_interfaces::executor::{BlockExecutionError, BlockValidationError};
use reth_node_api::ConfigureEvm;
use reth_primitives::{
    Address, Block, BlockNumber, BlockWithSenders, Bloom, ChainSpec, GotExpected, Hardfork, Header,
    PruneMode, PruneModes, PruneSegmentError, Receipt, ReceiptWithBloom, Receipts,
    TransactionSigned, Withdrawals, B256, MINIMUM_PRUNING_DISTANCE, U256,
};
use reth_provider::{
    BlockExecutor, BlockExecutorStats, ProviderError, PrunableBlockExecutor, StateProvider,
};
use revm::{
    db::{states::bundle_state::BundleRetention, EmptyDBTyped, StateDBBox},
    inspector_handle_register,
    interpreter::Host,
    primitives::{CfgEnvWithHandlerCfg, ResultAndState},
    Evm, Handler, State, StateBuilder,
};
use std::{sync::Arc, time::Instant};
/* ------LUMIO-START------- */
use crate::lumio::{executor::MoveExecutor, transition_state::TransitionState};
use reth_primitives::lumio::LumioBlockInfo;
/* ------LUMIO-END------- */

#[cfg(feature = "optimism")]
use reth_primitives::revm::env::fill_op_tx_env;
#[cfg(not(feature = "optimism"))]
use reth_primitives::revm::env::fill_tx_env;

#[cfg(not(feature = "optimism"))]
use reth_provider::BundleStateWithReceipts;
#[cfg(not(feature = "optimism"))]
use revm::DatabaseCommit;
#[cfg(not(feature = "optimism"))]
use tracing::{debug, trace};

/// EVMProcessor is a block executor that uses revm to execute blocks or multiple blocks.
///
/// Output is obtained by calling `take_output_state` function.
///
/// It is capable of pruning the data that will be written to the database
/// and implemented [PrunableBlockExecutor] traits.
///
/// It implemented the [BlockExecutor] that give it the ability to take block
/// apply pre state (Cancun system contract call), execute transaction and apply
/// state change and then apply post execution changes (block reward, withdrawals, irregular DAO
/// hardfork state change). And if `execute_and_verify_receipt` is called it will verify the
/// receipt.
///
/// InspectorStack are used for optional inspecting execution. And it contains
/// various duration of parts of execution.
#[allow(missing_debug_implementations)]
pub struct EVMProcessor<'a, EvmConfig> {
    /// The configured chain-spec
    pub(crate) chain_spec: Arc<ChainSpec>,
    // revm instance that contains database and env environment.
    // pub(crate) evm: Evm<'a, InspectorStack, StateDBBox<'a, ProviderError>>,
    /* ------LUMIO-START------- */
    pub(crate) evm: Evm<'a, InspectorStack, TransitionState<StateDBBox<'a, ProviderError>>>,
    /* ------LUMIO-END------- */
    /// The collection of receipts.
    /// Outer vector stores receipts for each block sequentially.
    /// The inner vector stores receipts ordered by transaction number.
    ///
    /// If receipt is None it means it is pruned.
    pub(crate) receipts: Receipts,
    /* ------LUMIO-START------- */
    pub(crate) blocks: Vec<LumioBlockInfo>,
    /* ------LUMIO-END------- */
    /// First block will be initialized to `None`
    /// and be set to the block number of first block executed.
    pub(crate) first_block: Option<BlockNumber>,
    /// The maximum known block.
    tip: Option<BlockNumber>,
    /// Pruning configuration.
    prune_modes: PruneModes,
    /// Memoized address pruning filter.
    /// Empty implies that there is going to be addresses to include in the filter in a future
    /// block. None means there isn't any kind of configuration.
    pruning_address_filter: Option<(u64, Vec<Address>)>,
    /// Execution stats
    pub(crate) stats: BlockExecutorStats,
    /// The type that is able to configure the EVM environment.
    _evm_config: EvmConfig,
    /* ------LUMIO-START------- */
    /// Move executor
    pub(crate) mv: MoveExecutor,
    /* ------LUMIO-END------- */
}

impl<'a, EvmConfig> EVMProcessor<'a, EvmConfig>
where
    EvmConfig: ConfigureEvm,
{
    /// Return chain spec.
    pub fn chain_spec(&self) -> &Arc<ChainSpec> {
        &self.chain_spec
    }

    /// Create a new pocessor with the given chain spec.
    pub fn new(chain_spec: Arc<ChainSpec>, evm_config: EvmConfig) -> Self {
        // create evm with boxed empty db that is going to be set later.
        let db = Box::new(
            StateBuilder::new().with_database_boxed(Box::new(EmptyDBTyped::<ProviderError>::new())),
        )
        .build();

        // Hook and inspector stack that we want to invoke on that hook.
        let stack = InspectorStack::new(InspectorStackConfig::default());
        //let evm = evm_config.evm_with_inspector(db, stack);
        /* ------LUMIO-START------- */
        let evm = evm_config.evm_with_inspector(TransitionState::new(db), stack);
        /* ------LUMIO-END------- */

        EVMProcessor {
            chain_spec,
            evm,
            receipts: Receipts::new(),
            first_block: None,
            tip: None,
            prune_modes: PruneModes::none(),
            pruning_address_filter: None,
            stats: BlockExecutorStats::default(),
            _evm_config: evm_config,
            /* ------LUMIO-START------- */
            mv: MoveExecutor::new(),
            blocks: Vec::new(),
            /* ------LUMIO-END------- */
        }
    }

    /// Creates a new executor from the given chain spec and database.
    pub fn new_with_db<DB: StateProvider + 'a>(
        chain_spec: Arc<ChainSpec>,
        db: StateProviderDatabase<DB>,
        evm_config: EvmConfig,
    ) -> Self {
        let state = State::builder()
            .with_database_boxed(Box::new(db))
            .with_bundle_update()
            .without_state_clear()
            .build();
        EVMProcessor::new_with_state(chain_spec, state, evm_config)
    }

    /// Create a new EVM processor with the given revm state.
    pub fn new_with_state(
        chain_spec: Arc<ChainSpec>,
        revm_state: StateDBBox<'a, ProviderError>,
        evm_config: EvmConfig,
    ) -> Self {
        let stack = InspectorStack::new(InspectorStackConfig::default());
        // let evm = evm_config.evm_with_inspector(revm_state, stack);
        /* ------LUMIO-START------- */
        let evm = evm_config.evm_with_inspector(TransitionState::new(revm_state), stack);
        /* ------LUMIO-END------- */
        EVMProcessor {
            chain_spec,
            evm,
            receipts: Receipts::new(),
            first_block: None,
            tip: None,
            prune_modes: PruneModes::none(),
            pruning_address_filter: None,
            stats: BlockExecutorStats::default(),
            _evm_config: evm_config,
            /* ------LUMIO-START------- */
            mv: MoveExecutor::new(),
            blocks: Vec::new(),
            /* ------LUMIO-END------- */
        }
    }

    /// Configures the executor with the given inspectors.
    pub fn set_stack(&mut self, stack: InspectorStack) {
        self.evm.context.external = stack;
    }

    /// Configure the executor with the given block.
    pub fn set_first_block(&mut self, num: BlockNumber) {
        self.first_block = Some(num);
    }

    ///// Returns a reference to the database
    // pub fn db_mut(&mut self) -> &mut StateDBBox<'a, ProviderError> {
    //     &mut self.evm.context.evm.db
    // }
    /* ------LUMIO-START------- */
    /// Returns a reference to the database
    pub fn db_mut(&mut self) -> &mut TransitionState<StateDBBox<'a, ProviderError>> {
        &mut self.evm.context.evm.db
    }
    /* ------LUMIO-END------- */

    /// Initializes the config and block env.
    pub(crate) fn init_env(&mut self, header: &Header, total_difficulty: U256) {
        // Set state clear flag.
        let state_clear_flag =
            self.chain_spec.fork(Hardfork::SpuriousDragon).active_at_block(header.number);

        self.db_mut() /* ------LUMIO-START------- */
            .original_db /* ------LUMIO-END------- */
            .set_state_clear_flag(state_clear_flag);

        let mut cfg =
            CfgEnvWithHandlerCfg::new_with_spec_id(self.evm.cfg().clone(), self.evm.spec_id());
        EvmConfig::fill_cfg_and_block_env(
            &mut cfg,
            self.evm.block_mut(),
            &self.chain_spec,
            header,
            total_difficulty,
        );
        *self.evm.cfg_mut() = cfg.cfg_env;
        /* ------LUMIO-START------- */
        self.evm.context.evm.env.cfg.disable_base_fee = true;
        /* ------LUMIO-END------- */
        self.evm.handler = Handler::new(cfg.handler_cfg);
    }

    /// Applies the pre-block call to the EIP-4788 beacon block root contract.
    ///
    /// If cancun is not activated or the block is the genesis block, then this is a no-op, and no
    /// state changes are made.
    pub fn apply_beacon_root_contract_call(
        &mut self,
        block: &Block,
    ) -> Result<(), BlockExecutionError> {
        apply_beacon_root_contract_call(
            &self.chain_spec,
            block.timestamp,
            block.number,
            block.parent_beacon_block_root,
            &mut self.evm,
        )?;
        Ok(())
    }

    /// Apply post execution state changes, including block rewards, withdrawals, and irregular DAO
    /// hardfork state change.
    pub fn apply_post_execution_state_change(
        &mut self,
        block: &Block,
        total_difficulty: U256,
    ) -> Result<(), BlockExecutionError> {
        let mut balance_increments = post_block_balance_increments(
            &self.chain_spec,
            block.number,
            block.difficulty,
            block.beneficiary,
            block.timestamp,
            total_difficulty,
            &block.ommers,
            block.withdrawals.as_ref().map(Withdrawals::as_ref),
        );

        // Irregular state change at Ethereum DAO hardfork
        if self.chain_spec.fork(Hardfork::Dao).transitions_at_block(block.number) {
            // drain balances from hardcoded addresses.
            let drained_balance: u128 = self
                .db_mut()
                /* ------LUMIO-START------- */
                .original_db /* ------LUMIO-END------- */
                .drain_balances(DAO_HARDKFORK_ACCOUNTS)
                .map_err(|_| BlockValidationError::IncrementBalanceFailed)?
                .into_iter()
                .sum();

            // return balance to DAO beneficiary.
            *balance_increments.entry(DAO_HARDFORK_BENEFICIARY).or_default() += drained_balance;
        }
        // increment balances
        self.db_mut()
            /* ------LUMIO-START------- */
            .original_db /* ------LUMIO-END------- */
            .increment_balances(balance_increments)
            .map_err(|_| BlockValidationError::IncrementBalanceFailed)?;

        Ok(())
    }

    /// Runs a single transaction in the configured environment and proceeds
    /// to return the result and state diff (without applying it).
    ///
    /// Assumes the rest of the block environment has been filled via `init_block_env`.
    pub fn transact(
        &mut self,
        transaction: &TransactionSigned,
        sender: Address,
    ) -> Result<ResultAndState, BlockExecutionError> {
        // Fill revm structure.
        #[cfg(not(feature = "optimism"))]
        fill_tx_env(self.evm.tx_mut(), transaction, sender);

        #[cfg(feature = "optimism")]
        {
            let mut envelope_buf = Vec::with_capacity(transaction.length_without_header());
            transaction.encode_enveloped(&mut envelope_buf);
            fill_op_tx_env(self.evm.tx_mut(), transaction, sender, envelope_buf.into());
        }

        let hash = transaction.hash_ref();
        let should_inspect = self.evm.context.external.should_inspect(self.evm.env(), hash);
        let out = if should_inspect {
            // push inspector handle register.
            self.evm.handler.append_handler_register_plain(inspector_handle_register);
            let output = self.evm.transact();
            tracing::trace!(
                target: "evm",
                %hash, ?output, ?transaction, env = ?self.evm.context.evm.env,
                "Executed transaction"
            );
            // pop last handle register
            self.evm.handler.pop_handle_register();
            output
        } else {
            // Main execution without needing the hash
            self.evm.transact()
        };

        out.map_err(move |e| {
            // Ensure hash is calculated for error log, if not already done
            BlockValidationError::EVM { hash: transaction.recalculate_hash(), error: e.into() }
                .into()
        })
    }

    /// Execute the block, verify gas usage and apply post-block state changes.
    pub(crate) fn execute_inner(
        &mut self,
        block: &BlockWithSenders,
        total_difficulty: U256,
    ) -> Result<
        (
            Vec<Receipt>,   /* ------LUMIO-START------- */
            LumioBlockInfo, /* ------LUMIO-END------- */
        ),
        BlockExecutionError,
    > {
        self.init_env(&block.header, total_difficulty);
        self.apply_beacon_root_contract_call(block)?;
        let (receipts, cumulative_gas_used, block_info) =
            self.execute_transactions(block, total_difficulty)?;

        // Check if gas used matches the value set in header.
        if block.gas_used != cumulative_gas_used {
            let receipts = Receipts::from_block_receipt(receipts);
            return Err(BlockValidationError::BlockGasUsed {
                gas: GotExpected { got: cumulative_gas_used, expected: block.gas_used },
                gas_spent_by_tx: receipts.gas_spent_by_tx()?,
            }
            .into())
        }
        let time = Instant::now();
        self.apply_post_execution_state_change(block, total_difficulty)?;
        self.stats.apply_post_execution_state_changes_duration += time.elapsed();

        let time = Instant::now();
        let retention = if self.tip.map_or(true, |tip| {
            !self
                .prune_modes
                .account_history
                .map_or(false, |mode| mode.should_prune(block.number, tip)) &&
                !self
                    .prune_modes
                    .storage_history
                    .map_or(false, |mode| mode.should_prune(block.number, tip))
        }) {
            BundleRetention::Reverts
        } else {
            BundleRetention::PlainState
        };
        self.db_mut() /* ------LUMIO-START------- */
            .original_db /* ------LUMIO-END------- */
            .merge_transitions(retention);
        self.stats.merge_transitions_duration += time.elapsed();

        if self.first_block.is_none() {
            self.first_block = Some(block.number);
        }

        Ok((
            receipts,
            /* ------LUMIO-START------- */ block_info, /* ------LUMIO-END------- */
        ))
    }

    /// Save receipts to the executor.
    pub fn save_receipts(
        &mut self,
        receipts: Vec<Receipt>,
        /* ------LUMIO-START------- */
        block_info: LumioBlockInfo, /* ------LUMIO-END------- */
    ) -> Result<(), BlockExecutionError> {
        let mut receipts = receipts.into_iter().map(Option::Some).collect();
        // Prune receipts if necessary.
        self.prune_receipts(&mut receipts)?;
        // Save receipts.
        self.receipts.push(receipts);
        /* ------LUMIO-START------- */
        self.blocks.push(block_info);
        /* ------LUMIO-END------- */
        Ok(())
    }

    /// Prune receipts according to the pruning configuration.
    fn prune_receipts(
        &mut self,
        receipts: &mut Vec<Option<Receipt>>,
    ) -> Result<(), PruneSegmentError> {
        let (first_block, tip) = match self.first_block.zip(self.tip) {
            Some((block, tip)) => (block, tip),
            _ => return Ok(()),
        };

        let block_number = first_block + self.receipts.len() as u64;

        // Block receipts should not be retained
        if self.prune_modes.receipts == Some(PruneMode::Full) ||
                // [`PruneSegment::Receipts`] takes priority over [`PruneSegment::ContractLogs`]
            self.prune_modes.receipts.map_or(false, |mode| mode.should_prune(block_number, tip))
        {
            receipts.clear();
            return Ok(())
        }

        // All receipts from the last 128 blocks are required for blockchain tree, even with
        // [`PruneSegment::ContractLogs`].
        let prunable_receipts =
            PruneMode::Distance(MINIMUM_PRUNING_DISTANCE).should_prune(block_number, tip);
        if !prunable_receipts {
            return Ok(())
        }

        let contract_log_pruner = self.prune_modes.receipts_log_filter.group_by_block(tip, None)?;

        if !contract_log_pruner.is_empty() {
            let (prev_block, filter) = self.pruning_address_filter.get_or_insert((0, Vec::new()));
            for (_, addresses) in contract_log_pruner.range(*prev_block..=block_number) {
                filter.extend(addresses.iter().copied());
            }
        }

        for receipt in receipts.iter_mut() {
            let inner_receipt = receipt.as_ref().expect("receipts have not been pruned");

            // If there is an address_filter, and it does not contain any of the
            // contract addresses, then remove this receipts
            if let Some((_, filter)) = &self.pruning_address_filter {
                if !inner_receipt.logs.iter().any(|log| filter.contains(&log.address)) {
                    receipt.take();
                }
            }
        }

        Ok(())
    }
}

/// Default Ethereum implementation of the [BlockExecutor] trait for the [EVMProcessor].
#[cfg(not(feature = "optimism"))]
impl<'a, EvmConfig> BlockExecutor for EVMProcessor<'a, EvmConfig>
where
    EvmConfig: ConfigureEvm,
{
    type Error = BlockExecutionError;

    fn execute(
        &mut self,
        block: &BlockWithSenders,
        total_difficulty: U256,
    ) -> Result<(), BlockExecutionError> {
        let receipts = self.execute_inner(block, total_difficulty)?;
        self.save_receipts(receipts)
    }

    fn execute_and_verify_receipt(
        &mut self,
        block: &BlockWithSenders,
        total_difficulty: U256,
    ) -> Result<(), BlockExecutionError> {
        // execute block
        let receipts = self.execute_inner(block, total_difficulty)?;

        // TODO Before Byzantium, receipts contained state root that would mean that expensive
        // operation as hashing that is needed for state root got calculated in every
        // transaction This was replaced with is_success flag.
        // See more about EIP here: https://eips.ethereum.org/EIPS/eip-658
        if self.chain_spec.fork(Hardfork::Byzantium).active_at_block(block.header.number) {
            let time = Instant::now();
            if let Err(error) =
                verify_receipt(block.header.receipts_root, block.header.logs_bloom, receipts.iter())
            {
                debug!(target: "evm", %error, ?receipts, "receipts verification failed");
                return Err(error)
            };
            self.stats.receipt_root_duration += time.elapsed();
        }

        self.save_receipts(receipts)
    }

    fn execute_transactions(
        &mut self,
        block: &BlockWithSenders,
        total_difficulty: U256,
    ) -> Result<(Vec<Receipt>, u64), BlockExecutionError> {
        self.init_env(&block.header, total_difficulty);

        // perf: do not execute empty blocks
        if block.body.is_empty() {
            return Ok((Vec::new(), 0))
        }

        /* ------LUMIO-START------- */
        let number = block.header.number;
        let timestamp = block.header.timestamp;
        let eth = self.evm.db().expect("db is not set");
        let ResultAndState { result, state } = self.mv.new_block(number, timestamp, eth)?;
        if !result.is_success() {
            return Err(BlockExecutionError::CanonicalCommit {
                inner: format!("Failed to create block:{:?}", result),
            });
        }
        let mut log = result.into_logs();
        self.db_mut().commit(state);
        /* ------LUMIO-END------- */

        let mut cumulative_gas_used = 0;
        let mut receipts = Vec::with_capacity(block.body.len());
        for (sender, transaction) in block.transactions_with_sender() {
            let time = Instant::now();
            // The sum of the transaction’s gas limit, Tg, and the gas utilized in this block prior,
            // must be no greater than the block’s gasLimit.
            let block_available_gas = block.header.gas_limit - cumulative_gas_used;
            if transaction.gas_limit() > block_available_gas {
                return Err(BlockValidationError::TransactionGasLimitMoreThanAvailableBlockGas {
                    transaction_gas_limit: transaction.gas_limit(),
                    block_available_gas,
                }
                .into())
            }
            // Execute transaction.
            // let ResultAndState { result, state } = self.transact(transaction, *sender)?;
            /* ------LUMIO-START------- */
            let ResultAndState { result, state } = match MagicTx::from(transaction) {
                MagicTx::Eth(transaction) => self.transact(transaction, *sender)?,
                MagicTx::Move(transaction, _) => {
                    self.mv.transact(transaction, sender, self.evm.db().expect("db is not set"))?
                }
            };
            /* ------LUMIO-END------- */

            trace!(
                target: "evm",
                ?transaction, ?result, ?state,
                "Executed transaction"
            );
            self.stats.execution_duration += time.elapsed();
            let time = Instant::now();

            self.db_mut().commit(state);

            self.stats.apply_state_duration += time.elapsed();

            // append gas used
            cumulative_gas_used += result.gas_used();

            // Push transaction changeset and calculate header bloom filter for receipt.
            receipts.push(Receipt {
                tx_type: transaction.tx_type(),
                // Success flag was added in `EIP-658: Embedding transaction status code in
                // receipts`.
                success: result.is_success(),
                cumulative_gas_used,
                // convert to reth log
                logs: result.into_logs().into_iter().map(Into::into).collect(),
            });
        }
        /* ------LUMIO-START------- */
        self.mv.finalize();
        /* ------LUMIO-END------- */
        Ok((receipts, cumulative_gas_used))
    }

    fn take_output_state(&mut self) -> BundleStateWithReceipts {
        self.stats.log_debug();
        let receipts = std::mem::take(&mut self.receipts);
        BundleStateWithReceipts::new(
            self.evm.context.evm.db.take_bundle(),
            receipts,
            self.first_block.unwrap_or_default(),
        )
    }

    fn size_hint(&self) -> Option<usize> {
        Some(self.evm.context.evm.db.bundle_size_hint())
    }
}

impl<'a, EvmConfig> PrunableBlockExecutor for EVMProcessor<'a, EvmConfig>
where
    EvmConfig: ConfigureEvm,
{
    fn set_tip(&mut self, tip: BlockNumber) {
        self.tip = Some(tip);
    }

    fn set_prune_modes(&mut self, prune_modes: PruneModes) {
        self.prune_modes = prune_modes;
    }
}

/// Calculate the receipts root, and copmare it against against the expected receipts root and logs
/// bloom.
pub fn verify_receipt<'a>(
    expected_receipts_root: B256,
    expected_logs_bloom: Bloom,
    receipts: impl Iterator<Item = &'a Receipt> + Clone,
) -> Result<(), BlockExecutionError> {
    // Calculate receipts root.
    let receipts_with_bloom = receipts.map(|r| r.clone().into()).collect::<Vec<ReceiptWithBloom>>();
    let receipts_root = reth_primitives::proofs::calculate_receipt_root(&receipts_with_bloom);

    // Create header log bloom.
    let logs_bloom = receipts_with_bloom.iter().fold(Bloom::ZERO, |bloom, r| bloom | r.bloom);

    compare_receipts_root_and_logs_bloom(
        receipts_root,
        logs_bloom,
        expected_receipts_root,
        expected_logs_bloom,
    )?;

    Ok(())
}

/// Compare the calculated receipts root with the expected receipts root, also copmare
/// the calculated logs bloom with the expected logs bloom.
pub fn compare_receipts_root_and_logs_bloom(
    calculated_receipts_root: B256,
    calculated_logs_bloom: Bloom,
    expected_receipts_root: B256,
    expected_logs_bloom: Bloom,
) -> Result<(), BlockExecutionError> {
    if calculated_receipts_root != expected_receipts_root {
        return Err(BlockValidationError::ReceiptRootDiff(
            GotExpected { got: calculated_receipts_root, expected: expected_receipts_root }.into(),
        )
        .into())
    }

    if calculated_logs_bloom != expected_logs_bloom {
        return Err(BlockValidationError::BloomLogDiff(
            GotExpected { got: calculated_logs_bloom, expected: expected_logs_bloom }.into(),
        )
        .into())
    }

    Ok(())
}

#[cfg(test)]
mod tests {
    use super::*;
    use crate::test_utils::{StateProviderTest, TestEvmConfig};
    use reth_primitives::{
        bytes,
        constants::{BEACON_ROOTS_ADDRESS, EIP1559_INITIAL_BASE_FEE, SYSTEM_ADDRESS},
        keccak256, Account, Bytes, ChainSpecBuilder, ForkCondition, Signature, Transaction,
        TransactionKind, TxEip1559, MAINNET,
    };
    use revm::{Database, TransitionState};
    use std::collections::HashMap;

    static BEACON_ROOT_CONTRACT_CODE: Bytes = bytes!("3373fffffffffffffffffffffffffffffffffffffffe14604d57602036146024575f5ffd5b5f35801560495762001fff810690815414603c575f5ffd5b62001fff01545f5260205ff35b5f5ffd5b62001fff42064281555f359062001fff015500");

    fn create_state_provider_with_beacon_root_contract() -> StateProviderTest {
        let mut db = StateProviderTest::default();

        let beacon_root_contract_account = Account {
            balance: U256::ZERO,
            bytecode_hash: Some(keccak256(BEACON_ROOT_CONTRACT_CODE.clone())),
            nonce: 1,
        };

        db.insert_account(
            BEACON_ROOTS_ADDRESS,
            beacon_root_contract_account,
            Some(BEACON_ROOT_CONTRACT_CODE.clone()),
            HashMap::new(),
        );

        db
    }

    #[test]
    fn eip_4788_non_genesis_call() {
        let mut header =
            Header { timestamp: 1, number: 1, excess_blob_gas: Some(0), ..Header::default() };

        let db = create_state_provider_with_beacon_root_contract();

        let chain_spec = Arc::new(
            ChainSpecBuilder::from(&*MAINNET)
                .shanghai_activated()
                .with_fork(Hardfork::Cancun, ForkCondition::Timestamp(1))
                .build(),
        );

        // execute invalid header (no parent beacon block root)
        let mut executor = EVMProcessor::new_with_db(
            chain_spec,
            StateProviderDatabase::new(db),
            TestEvmConfig::default(),
        );

        // attempt to execute a block without parent beacon block root, expect err
        let err = executor
            .execute_and_verify_receipt(
                &BlockWithSenders {
                    block: Block {
                        header: header.clone(),
                        body: vec![],
                        ommers: vec![],
                        withdrawals: None,
                    },
                    senders: vec![],
                },
                U256::ZERO,
            )
            .expect_err(
                "Executing cancun block without parent beacon block root field should fail",
            );
        assert_eq!(
            err,
            BlockExecutionError::Validation(BlockValidationError::MissingParentBeaconBlockRoot)
        );

        // fix header, set a gas limit
        header.parent_beacon_block_root = Some(B256::with_last_byte(0x69));

        // Now execute a block with the fixed header, ensure that it does not fail
        executor
            .execute(
                &BlockWithSenders {
                    block: Block {
                        header: header.clone(),
                        body: vec![],
                        ommers: vec![],
                        withdrawals: None,
                    },
                    senders: vec![],
                },
                U256::ZERO,
            )
            .unwrap();

        // check the actual storage of the contract - it should be:
        // * The storage value at header.timestamp % HISTORY_BUFFER_LENGTH should be
        // header.timestamp
        // * The storage value at header.timestamp % HISTORY_BUFFER_LENGTH + HISTORY_BUFFER_LENGTH
        // should be parent_beacon_block_root
        let history_buffer_length = 8191u64;
        let timestamp_index = header.timestamp % history_buffer_length;
        let parent_beacon_block_root_index =
            timestamp_index % history_buffer_length + history_buffer_length;

        // get timestamp storage and compare
        let timestamp_storage =
            executor.db_mut().storage(BEACON_ROOTS_ADDRESS, U256::from(timestamp_index)).unwrap();
        assert_eq!(timestamp_storage, U256::from(header.timestamp));

        // get parent beacon block root storage and compare
        let parent_beacon_block_root_storage = executor
            .db_mut()
            .storage(BEACON_ROOTS_ADDRESS, U256::from(parent_beacon_block_root_index))
            .expect("storage value should exist");
        assert_eq!(parent_beacon_block_root_storage, U256::from(0x69));
    }

    #[test]
    fn eip_4788_no_code_cancun() {
        // This test ensures that we "silently fail" when cancun is active and there is no code at
        // BEACON_ROOTS_ADDRESS
        let header = Header {
            timestamp: 1,
            number: 1,
            parent_beacon_block_root: Some(B256::with_last_byte(0x69)),
            excess_blob_gas: Some(0),
            ..Header::default()
        };

        let db = StateProviderTest::default();

        // DON'T deploy the contract at genesis
        let chain_spec = Arc::new(
            ChainSpecBuilder::from(&*MAINNET)
                .shanghai_activated()
                .with_fork(Hardfork::Cancun, ForkCondition::Timestamp(1))
                .build(),
        );

        let mut executor = EVMProcessor::new_with_db(
            chain_spec,
            StateProviderDatabase::new(db),
            TestEvmConfig::default(),
        );
        executor.init_env(&header, U256::ZERO);

        // get the env
        let previous_env = executor.evm.context.evm.env.clone();

        // attempt to execute an empty block with parent beacon block root, this should not fail
        executor
            .execute_and_verify_receipt(
                &BlockWithSenders {
                    block: Block {
                        header: header.clone(),
                        body: vec![],
                        ommers: vec![],
                        withdrawals: None,
                    },
                    senders: vec![],
                },
                U256::ZERO,
            )
            .expect(
                "Executing a block with no transactions while cancun is active should not fail",
            );

        // ensure that the env has not changed
        assert_eq!(executor.evm.context.evm.env, previous_env);
    }

    #[test]
    fn eip_4788_empty_account_call() {
        // This test ensures that we do not increment the nonce of an empty SYSTEM_ADDRESS account
        // during the pre-block call

        let mut db = create_state_provider_with_beacon_root_contract();

        // insert an empty SYSTEM_ADDRESS
        db.insert_account(SYSTEM_ADDRESS, Account::default(), None, HashMap::new());

        let chain_spec = Arc::new(
            ChainSpecBuilder::from(&*MAINNET)
                .shanghai_activated()
                .with_fork(Hardfork::Cancun, ForkCondition::Timestamp(1))
                .build(),
        );

        let mut executor = EVMProcessor::new_with_db(
            chain_spec,
            StateProviderDatabase::new(db),
            TestEvmConfig::default(),
        );

        // construct the header for block one
        let header = Header {
            timestamp: 1,
            number: 1,
            parent_beacon_block_root: Some(B256::with_last_byte(0x69)),
            excess_blob_gas: Some(0),
            ..Header::default()
        };

        executor.init_env(&header, U256::ZERO);

        // attempt to execute an empty block with parent beacon block root, this should not fail
        executor
            .execute_and_verify_receipt(
                &BlockWithSenders {
                    block: Block {
                        header: header.clone(),
                        body: vec![],
                        ommers: vec![],
                        withdrawals: None,
                    },
                    senders: vec![],
                },
                U256::ZERO,
            )
            .expect(
                "Executing a block with no transactions while cancun is active should not fail",
            );

        // ensure that the nonce of the system address account has not changed
        let nonce = executor.db_mut().basic(SYSTEM_ADDRESS).unwrap().unwrap().nonce;
        assert_eq!(nonce, 0);
    }

    #[test]
    fn eip_4788_genesis_call() {
        let db = create_state_provider_with_beacon_root_contract();

        // activate cancun at genesis
        let chain_spec = Arc::new(
            ChainSpecBuilder::from(&*MAINNET)
                .shanghai_activated()
                .with_fork(Hardfork::Cancun, ForkCondition::Timestamp(0))
                .build(),
        );

        let mut header = chain_spec.genesis_header();

        let mut executor = EVMProcessor::new_with_db(
            chain_spec,
            StateProviderDatabase::new(db),
            TestEvmConfig::default(),
        );
        executor.init_env(&header, U256::ZERO);

        // attempt to execute the genesis block with non-zero parent beacon block root, expect err
        header.parent_beacon_block_root = Some(B256::with_last_byte(0x69));
        let _err = executor
            .execute_and_verify_receipt(
                &BlockWithSenders {
                    block: Block {
                        header: header.clone(),
                        body: vec![],
                        ommers: vec![],
                        withdrawals: None,
                    },
                    senders: vec![],
                },
                U256::ZERO,
            )
            .expect_err(
                "Executing genesis cancun block with non-zero parent beacon block root field should fail",
            );

        // fix header
        header.parent_beacon_block_root = Some(B256::ZERO);

        // now try to process the genesis block again, this time ensuring that a system contract
        // call does not occur
        executor
            .execute(
                &BlockWithSenders {
                    block: Block {
                        header: header.clone(),
                        body: vec![],
                        ommers: vec![],
                        withdrawals: None,
                    },
                    senders: vec![],
                },
                U256::ZERO,
            )
            .unwrap();

        // there is no system contract call so there should be NO STORAGE CHANGES
        // this means we'll check the transition state
        let state = executor.evm.context.evm.inner.db;
<<<<<<< HEAD
        let transition_state = state
            /* ------LUMIO-START------- */
            .original_db
            /* ------LUMIO-END------- */
            .transition_state
            .clone()
            .expect("the evm should be initialized with bundle updates");
=======
        let transition_state =
            state.transition_state.expect("the evm should be initialized with bundle updates");
>>>>>>> d91274ea

        // assert that it is the default (empty) transition state
        assert_eq!(transition_state, TransitionState::default());
    }

    #[test]
    fn eip_4788_high_base_fee() {
        // This test ensures that if we have a base fee, then we don't return an error when the
        // system contract is called, due to the gas price being less than the base fee.
        let header = Header {
            timestamp: 1,
            number: 1,
            parent_beacon_block_root: Some(B256::with_last_byte(0x69)),
            base_fee_per_gas: Some(u64::MAX),
            excess_blob_gas: Some(0),
            ..Header::default()
        };

        let db = create_state_provider_with_beacon_root_contract();

        let chain_spec = Arc::new(
            ChainSpecBuilder::from(&*MAINNET)
                .shanghai_activated()
                .with_fork(Hardfork::Cancun, ForkCondition::Timestamp(1))
                .build(),
        );

        // execute header
        let mut executor = EVMProcessor::new_with_db(
            chain_spec,
            StateProviderDatabase::new(db),
            TestEvmConfig::default(),
        );
        executor.init_env(&header, U256::ZERO);

        // ensure that the env is configured with a base fee
        assert_eq!(executor.evm.block().basefee, U256::from(u64::MAX));

        // Now execute a block with the fixed header, ensure that it does not fail
        executor
            .execute(
                &BlockWithSenders {
                    block: Block {
                        header: header.clone(),
                        body: vec![],
                        ommers: vec![],
                        withdrawals: None,
                    },
                    senders: vec![],
                },
                U256::ZERO,
            )
            .unwrap();

        // check the actual storage of the contract - it should be:
        // * The storage value at header.timestamp % HISTORY_BUFFER_LENGTH should be
        // header.timestamp
        // * The storage value at header.timestamp % HISTORY_BUFFER_LENGTH + HISTORY_BUFFER_LENGTH
        // should be parent_beacon_block_root
        let history_buffer_length = 8191u64;
        let timestamp_index = header.timestamp % history_buffer_length;
        let parent_beacon_block_root_index =
            timestamp_index % history_buffer_length + history_buffer_length;

        // get timestamp storage and compare
        let timestamp_storage =
            executor.db_mut().storage(BEACON_ROOTS_ADDRESS, U256::from(timestamp_index)).unwrap();
        assert_eq!(timestamp_storage, U256::from(header.timestamp));

        // get parent beacon block root storage and compare
        let parent_beacon_block_root_storage = executor
            .db_mut()
            .storage(BEACON_ROOTS_ADDRESS, U256::from(parent_beacon_block_root_index))
            .unwrap();
        assert_eq!(parent_beacon_block_root_storage, U256::from(0x69));
    }

    #[test]
    fn test_transact_error_includes_correct_hash() {
        let chain_spec = Arc::new(
            ChainSpecBuilder::from(&*MAINNET)
                .shanghai_activated()
                .with_fork(Hardfork::Cancun, ForkCondition::Timestamp(1))
                .build(),
        );

        let db = StateProviderTest::default();
        let chain_id = chain_spec.chain.id();

        // execute header
        let mut executor = EVMProcessor::new_with_db(
            chain_spec,
            StateProviderDatabase::new(db),
            TestEvmConfig::default(),
        );

        // Create a test transaction that gonna fail
        let transaction = TransactionSigned::from_transaction_and_signature(
            Transaction::Eip1559(TxEip1559 {
                chain_id,
                nonce: 1,
                gas_limit: 21_000,
                to: TransactionKind::Call(Address::ZERO),
                max_fee_per_gas: EIP1559_INITIAL_BASE_FEE as u128,
                ..Default::default()
            }),
            Signature::default(),
        );

        let result = executor.transact(&transaction, Address::random());

        let expected_hash = transaction.recalculate_hash();

        // Check the error
        match result {
            Err(BlockExecutionError::Validation(BlockValidationError::EVM { hash, error: _ })) => {
                    assert_eq!(hash, expected_hash, "The EVM error does not include the correct transaction hash.");
            },
            _ => panic!("Expected a BlockExecutionError::Validation error, but transaction did not fail as expected."),
        }
    }
}<|MERGE_RESOLUTION|>--- conflicted
+++ resolved
@@ -958,18 +958,12 @@
         // there is no system contract call so there should be NO STORAGE CHANGES
         // this means we'll check the transition state
         let state = executor.evm.context.evm.inner.db;
-<<<<<<< HEAD
         let transition_state = state
             /* ------LUMIO-START------- */
             .original_db
             /* ------LUMIO-END------- */
             .transition_state
-            .clone()
             .expect("the evm should be initialized with bundle updates");
-=======
-        let transition_state =
-            state.transition_state.expect("the evm should be initialized with bundle updates");
->>>>>>> d91274ea
 
         // assert that it is the default (empty) transition state
         assert_eq!(transition_state, TransitionState::default());
