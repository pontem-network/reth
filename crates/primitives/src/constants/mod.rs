--- conflicted
+++ resolved
@@ -46,14 +46,9 @@
 /// 12.5% of 7 is less than 1.
 ///
 /// Note that min base fee under different 1559 parameterizations may differ, but there's no
-<<<<<<< HEAD
-/// signifant harm in leaving this setting as is.
+/// significant harm in leaving this setting as is.
 /* ------LUMIO-START------- */
 pub const MIN_PROTOCOL_BASE_FEE: u64 = 0;
-=======
-/// significant harm in leaving this setting as is.
-pub const MIN_PROTOCOL_BASE_FEE: u64 = 7;
->>>>>>> 66c9403e
 
 /// Same as [MIN_PROTOCOL_BASE_FEE] but as a U256.
 pub const MIN_PROTOCOL_BASE_FEE_U256: U256 = U256::from_limbs([0u64, 0, 0, 0]);
