use super::AccountReader;
use crate::{BlockHashReader, BlockIdReader, BundleStateWithReceipts};
use auto_impl::auto_impl;
use reth_interfaces::provider::{ProviderError, ProviderResult};
use reth_primitives::{
    trie::AccountProof, Address, BlockHash, BlockId, BlockNumHash, BlockNumber, BlockNumberOrTag,
    Bytecode, StorageKey, StorageValue, B256, KECCAK_EMPTY, U256,
};
<<<<<<< HEAD
pub use reth_trie::updates::TrieUpdates;
=======
use reth_trie::updates::TrieUpdates;
use revm::db::BundleState;
>>>>>>> d4e96955

/// Type alias of boxed [StateProvider].
pub type StateProviderBox = Box<dyn StateProvider>;

/// An abstraction for a type that provides state data.
#[auto_impl(&, Arc, Box)]
pub trait StateProvider: BlockHashReader + AccountReader + StateRootProvider + Send + Sync {
    /// Get storage of given account.
    fn storage(
        &self,
        account: Address,
        storage_key: StorageKey,
    ) -> ProviderResult<Option<StorageValue>>;

    /// Get account code by its hash
    fn bytecode_by_hash(&self, code_hash: B256) -> ProviderResult<Option<Bytecode>>;

    /// Get account and storage proofs.
    fn proof(&self, address: Address, keys: &[B256]) -> ProviderResult<AccountProof>;

    /// Get account code by its address.
    ///
    /// Returns `None` if the account doesn't exist or account is not a contract
    fn account_code(&self, addr: Address) -> ProviderResult<Option<Bytecode>> {
        // Get basic account information
        // Returns None if acc doesn't exist
        let acc = match self.basic_account(addr)? {
            Some(acc) => acc,
            None => return Ok(None),
        };

        if let Some(code_hash) = acc.bytecode_hash {
            if code_hash == KECCAK_EMPTY {
                return Ok(None)
            }
            // Get the code from the code hash
            return self.bytecode_by_hash(code_hash)
        }

        // Return `None` if no code hash is set
        Ok(None)
    }

    /// Get account balance by its address.
    ///
    /// Returns `None` if the account doesn't exist
    fn account_balance(&self, addr: Address) -> ProviderResult<Option<U256>> {
        // Get basic account information
        // Returns None if acc doesn't exist
        match self.basic_account(addr)? {
            Some(acc) => Ok(Some(acc.balance)),
            None => Ok(None),
        }
    }

    /// Get account nonce by its address.
    ///
    /// Returns `None` if the account doesn't exist
    fn account_nonce(&self, addr: Address) -> ProviderResult<Option<u64>> {
        // Get basic account information
        // Returns None if acc doesn't exist
        match self.basic_account(addr)? {
            Some(acc) => Ok(Some(acc.nonce)),
            None => Ok(None),
        }
    }
}

/// Light wrapper that returns `StateProvider` implementations that correspond to the given
/// `BlockNumber`, the latest state, or the pending state.
///
/// This type differentiates states into `historical`, `latest` and `pending`, where the `latest`
/// block determines what is historical or pending: `[historical..latest..pending]`.
///
/// The `latest` state represents the state after the most recent block has been committed to the
/// database, `historical` states are states that have been committed to the database before the
/// `latest` state, and `pending` states are states that have not yet been committed to the
/// database which may or may not become the `latest` state, depending on consensus.
///
/// Note: the `pending` block is considered the block that extends the canonical chain but one and
/// has the `latest` block as its parent.
///
/// All states are _inclusive_, meaning they include _all_ all changes made (executed transactions)
/// in their respective blocks. For example [StateProviderFactory::history_by_block_number] for
/// block number `n` will return the state after block `n` was executed (transactions, withdrawals).
/// In other words, all states point to the end of the state's respective block, which is equivalent
/// to state at the beginning of the child block.
///
/// This affects tracing, or replaying blocks, which will need to be executed on top of the state of
/// the parent block. For example, in order to trace block `n`, the state after block `n - 1` needs
/// to be used, since block `n` was executed on its parent block's state.
pub trait StateProviderFactory: BlockIdReader + Send + Sync {
    /// Storage provider for latest block.
    fn latest(&self) -> ProviderResult<StateProviderBox>;

    /// Returns a [StateProvider] indexed by the given [BlockId].
    ///
    /// Note: if a number or hash is provided this will __only__ look at historical(canonical)
    /// state.
    fn state_by_block_id(&self, block_id: BlockId) -> ProviderResult<StateProviderBox> {
        match block_id {
            BlockId::Number(block_number) => self.state_by_block_number_or_tag(block_number),
            BlockId::Hash(block_hash) => self.history_by_block_hash(block_hash.into()),
        }
    }

    /// Returns a [StateProvider] indexed by the given block number or tag.
    ///
    /// Note: if a number is provided this will only look at historical(canonical) state.
    fn state_by_block_number_or_tag(
        &self,
        number_or_tag: BlockNumberOrTag,
    ) -> ProviderResult<StateProviderBox> {
        match number_or_tag {
            BlockNumberOrTag::Latest => self.latest(),
            BlockNumberOrTag::Finalized => {
                // we can only get the finalized state by hash, not by num
                let hash = match self.finalized_block_hash()? {
                    Some(hash) => hash,
                    None => return Err(ProviderError::FinalizedBlockNotFound),
                };
                // only look at historical state
                self.history_by_block_hash(hash)
            }
            BlockNumberOrTag::Safe => {
                // we can only get the safe state by hash, not by num
                let hash = match self.safe_block_hash()? {
                    Some(hash) => hash,
                    None => return Err(ProviderError::SafeBlockNotFound),
                };

                self.history_by_block_hash(hash)
            }
            BlockNumberOrTag::Earliest => self.history_by_block_number(0),
            BlockNumberOrTag::Pending => self.pending(),
            BlockNumberOrTag::Number(num) => {
                // Note: The `BlockchainProvider` could also lookup the tree for the given block number, if for example the block number is `latest + 1`, however this should only support canonical state: <https://github.com/paradigmxyz/reth/issues/4515>
                self.history_by_block_number(num)
            }
        }
    }

    /// Returns a historical [StateProvider] indexed by the given historic block number.
    ///
    ///
    /// Note: this only looks at historical blocks, not pending blocks.
    fn history_by_block_number(&self, block: BlockNumber) -> ProviderResult<StateProviderBox>;

    /// Returns a historical [StateProvider] indexed by the given block hash.
    ///
    /// Note: this only looks at historical blocks, not pending blocks.
    fn history_by_block_hash(&self, block: BlockHash) -> ProviderResult<StateProviderBox>;

    /// Returns _any_[StateProvider] with matching block hash.
    ///
    /// This will return a [StateProvider] for either a historical or pending block.
    fn state_by_block_hash(&self, block: BlockHash) -> ProviderResult<StateProviderBox>;

    /// Storage provider for pending state.
    ///
    /// Represents the state at the block that extends the canonical chain by one.
    /// If there's no `pending` block, then this is equal to [StateProviderFactory::latest]
    fn pending(&self) -> ProviderResult<StateProviderBox>;

    /// Storage provider for pending state for the given block hash.
    ///
    /// Represents the state at the block that extends the canonical chain.
    ///
    /// If the block couldn't be found, returns `None`.
    fn pending_state_by_hash(&self, block_hash: B256) -> ProviderResult<Option<StateProviderBox>>;

    /// Return a [StateProvider] that contains bundle state data provider.
    /// Used to inspect or execute transaction on the pending state.
    fn pending_with_provider(
        &self,
        bundle_state_data: Box<dyn BundleStateDataProvider>,
    ) -> ProviderResult<StateProviderBox>;
}

/// Blockchain trait provider that gives access to the blockchain state that is not yet committed
/// (pending).
pub trait BlockchainTreePendingStateProvider: Send + Sync {
    /// Returns a state provider that includes all state changes of the given (pending) block hash.
    ///
    /// In other words, the state provider will return the state after all transactions of the given
    /// hash have been executed.
    fn pending_state_provider(
        &self,
        block_hash: BlockHash,
    ) -> ProviderResult<Box<dyn BundleStateDataProvider>> {
        self.find_pending_state_provider(block_hash)
            .ok_or(ProviderError::StateForHashNotFound(block_hash))
    }

    /// Returns state provider if a matching block exists.
    fn find_pending_state_provider(
        &self,
        block_hash: BlockHash,
    ) -> Option<Box<dyn BundleStateDataProvider>>;
}

/// Post state data needs for execution on it.
/// This trait is used to create a state provider over pending state.
///
/// Pending state contains:
/// * [`BundleStateWithReceipts`] contains all changed of accounts and storage of pending chain
/// * block hashes of pending chain and canonical blocks.
/// * canonical fork, the block on what pending chain was forked from.
#[auto_impl[Box,&]]
pub trait BundleStateDataProvider: Send + Sync {
    /// Return post state
    fn state(&self) -> &BundleStateWithReceipts;
    /// Return block hash by block number of pending or canonical chain.
    fn block_hash(&self, block_number: BlockNumber) -> Option<BlockHash>;
    /// return canonical fork, the block on what post state was forked from.
    ///
    /// Needed to create state provider.
    fn canonical_fork(&self) -> BlockNumHash;
}

/// A type that can compute the state root of a given post state.
#[auto_impl[Box,&, Arc]]
pub trait StateRootProvider: Send + Sync {
    /// Returns the state root of the `BundleState` on top of the current state.
    ///
    /// NOTE: It is recommended to provide a different implementation from
    /// `state_root_with_updates` since it affects the memory usage during state root
    /// computation.
    fn state_root(&self, bundle_state: &BundleState) -> ProviderResult<B256>;

    /// Returns the state root of the BundleState on top of the current state with trie
    /// updates to be committed to the database.
    fn state_root_with_updates(
        &self,
        bundle_state: &BundleState,
    ) -> ProviderResult<(B256, TrieUpdates)>;
}<|MERGE_RESOLUTION|>--- conflicted
+++ resolved
@@ -6,12 +6,8 @@
     trie::AccountProof, Address, BlockHash, BlockId, BlockNumHash, BlockNumber, BlockNumberOrTag,
     Bytecode, StorageKey, StorageValue, B256, KECCAK_EMPTY, U256,
 };
-<<<<<<< HEAD
 pub use reth_trie::updates::TrieUpdates;
-=======
-use reth_trie::updates::TrieUpdates;
 use revm::db::BundleState;
->>>>>>> d4e96955
 
 /// Type alias of boxed [StateProvider].
 pub type StateProviderBox = Box<dyn StateProvider>;
