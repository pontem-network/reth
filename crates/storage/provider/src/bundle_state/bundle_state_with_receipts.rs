use crate::{providers::StaticFileProviderRWRefMut, StateChanges, StateReverts};
use reth_db::{
    cursor::{DbCursorRO, DbCursorRW},
    tables,
    transaction::{DbTx, DbTxMut},
};
use reth_interfaces::provider::{ProviderError, ProviderResult};
use reth_primitives::{
    logs_bloom,
    revm::compat::{into_reth_acc, into_revm_acc},
    Account, Address, BlockNumber, Bloom, Bytecode, Log, Receipt, Receipts, StaticFileSegment,
    StorageEntry, B256, U256,
};
use reth_trie::HashedPostState;
pub use revm::db::states::OriginalValuesKnown;
use revm::{
    db::{states::BundleState, BundleAccount},
    primitives::AccountInfo,
};
use std::collections::HashMap;

<<<<<<< HEAD
pub use revm::db::states::OriginalValuesKnown;
/* ------LUMIO-START------- */
use reth_primitives::lumio::LumioBlockInfo;
/* ------LUMIO-END------- */

=======
>>>>>>> 7753a17a
/// Bundle state of post execution changes and reverts
#[derive(Default, Debug, Clone, PartialEq, Eq)]
pub struct BundleStateWithReceipts {
    /// Bundle state with reverts.
    bundle: BundleState,
    /// The collection of receipts.
    /// Outer vector stores receipts for each block sequentially.
    /// The inner vector stores receipts ordered by transaction number.
    ///
    /// If receipt is None it means it is pruned.
    receipts: Receipts,
    /* ------LUMIO-START------- */
    /// List of executed blocks.
    blocks_info: Vec<LumioBlockInfo>,
    /* ------LUMIO-END------- */
    /// First block of bundle state.
    first_block: BlockNumber,
}

/// Type used to initialize revms bundle state.
pub type BundleStateInit =
    HashMap<Address, (Option<Account>, Option<Account>, HashMap<B256, (U256, U256)>)>;

/// Types used inside RevertsInit to initialize revms reverts.
pub type AccountRevertInit = (Option<Option<Account>>, Vec<StorageEntry>);

/// Type used to initialize revms reverts.
pub type RevertsInit = HashMap<BlockNumber, HashMap<Address, AccountRevertInit>>;

impl BundleStateWithReceipts {
    /// Create Bundle State.
    pub fn new(
        bundle: BundleState,
        receipts: Receipts,
        first_block: BlockNumber,
        /* ------LUMIO-START------- */
        blocks_info: Vec<LumioBlockInfo>,
        /* ------LUMIO-END------- */
    ) -> Self {
        Self {
            bundle,
            receipts,
            first_block,
            /* ------LUMIO-START------- */ blocks_info, /* ------LUMIO-END------- */
        }
    }

    /// Create new bundle state with receipts.
    pub fn new_init(
        state_init: BundleStateInit,
        revert_init: RevertsInit,
        contracts_init: Vec<(B256, Bytecode)>,
        receipts: Receipts,
        first_block: BlockNumber,
        /* ------LUMIO-START------- */
        blocks_info: Vec<LumioBlockInfo>,
        /* ------LUMIO-END------- */
    ) -> Self {
        // sort reverts by block number
        let mut reverts = revert_init.into_iter().collect::<Vec<_>>();
        reverts.sort_unstable_by_key(|a| a.0);

        // initialize revm bundle
        let bundle = BundleState::new(
            state_init.into_iter().map(|(address, (original, present, storage))| {
                (
                    address,
                    original.map(into_revm_acc),
                    present.map(into_revm_acc),
                    storage.into_iter().map(|(k, s)| (k.into(), s)).collect(),
                )
            }),
            reverts.into_iter().map(|(_, reverts)| {
                // does not needs to be sorted, it is done when taking reverts.
                reverts.into_iter().map(|(address, (original, storage))| {
                    (
                        address,
                        original.map(|i| i.map(into_revm_acc)),
                        storage.into_iter().map(|entry| (entry.key.into(), entry.value)),
                    )
                })
            }),
            contracts_init.into_iter().map(|(code_hash, bytecode)| (code_hash, bytecode.0)),
        );

        Self {
            bundle,
            receipts,
            first_block,
            /* ------LUMIO-START------- */ blocks_info, /* ------LUMIO-END------- */
        }
    }

    /// Return revm bundle state.
    pub fn state(&self) -> &BundleState {
        &self.bundle
    }

    /// Returns mutable revm bundle state.
    pub fn state_mut(&mut self) -> &mut BundleState {
        &mut self.bundle
    }

    /// Set first block.
    pub fn set_first_block(&mut self, first_block: BlockNumber) {
        self.first_block = first_block;
    }

    /// Return iterator over all accounts
    pub fn accounts_iter(&self) -> impl Iterator<Item = (Address, Option<&AccountInfo>)> {
        self.bundle.state().iter().map(|(a, acc)| (*a, acc.info.as_ref()))
    }

    /// Return iterator over all [BundleAccount]s in the bundle
    pub fn bundle_accounts_iter(&self) -> impl Iterator<Item = (Address, &BundleAccount)> {
        self.bundle.state().iter().map(|(a, acc)| (*a, acc))
    }

    /// Get account if account is known.
    pub fn account(&self, address: &Address) -> Option<Option<Account>> {
        self.bundle.account(address).map(|a| a.info.clone().map(into_reth_acc))
    }

    /// Get storage if value is known.
    ///
    /// This means that depending on status we can potentially return U256::ZERO.
    pub fn storage(&self, address: &Address, storage_key: U256) -> Option<U256> {
        self.bundle.account(address).and_then(|a| a.storage_slot(storage_key))
    }

    /// Return bytecode if known.
    pub fn bytecode(&self, code_hash: &B256) -> Option<Bytecode> {
        self.bundle.bytecode(code_hash).map(Bytecode)
    }

    /// Returns [HashedPostState] for this bundle state.
    /// See [HashedPostState::from_bundle_state] for more info.
    pub fn hash_state_slow(&self) -> HashedPostState {
        HashedPostState::from_bundle_state(&self.bundle.state)
    }

    /// Transform block number to the index of block.
    fn block_number_to_index(&self, block_number: BlockNumber) -> Option<usize> {
        if self.first_block > block_number {
            return None
        }
        let index = block_number - self.first_block;
        if index >= self.receipts.len() as u64 {
            return None
        }
        Some(index as usize)
    }

    /// Returns an iterator over all block logs.
    pub fn logs(&self, block_number: BlockNumber) -> Option<impl Iterator<Item = &Log>> {
        let index = self.block_number_to_index(block_number)?;
        Some(self.receipts[index].iter().filter_map(|r| Some(r.as_ref()?.logs.iter())).flatten())
    }

    /// Return blocks logs bloom
    pub fn block_logs_bloom(&self, block_number: BlockNumber) -> Option<Bloom> {
        Some(logs_bloom(self.logs(block_number)?))
    }

    /// Returns the receipt root for all recorded receipts.
    /// Note: this function calculated Bloom filters for every receipt and created merkle trees
    /// of receipt. This is a expensive operation.
    #[allow(unused_variables)]
    pub fn receipts_root_slow(&self, block_number: BlockNumber) -> Option<B256> {
        #[cfg(feature = "optimism")]
        panic!("This should not be called in optimism mode. Use `optimism_receipts_root_slow` instead.");
        #[cfg(not(feature = "optimism"))]
        self.receipts.root_slow(self.block_number_to_index(block_number)?)
    }

    /// Returns the receipt root for all recorded receipts.
    /// Note: this function calculated Bloom filters for every receipt and created merkle trees
    /// of receipt. This is a expensive operation.
    #[cfg(feature = "optimism")]
    pub fn optimism_receipts_root_slow(
        &self,
        block_number: BlockNumber,
        chain_spec: &reth_primitives::ChainSpec,
        timestamp: u64,
    ) -> Option<B256> {
        self.receipts.optimism_root_slow(
            self.block_number_to_index(block_number)?,
            chain_spec,
            timestamp,
        )
    }

    /// Returns reference to receipts.
    pub fn receipts(&self) -> &Receipts {
        &self.receipts
    }

    /// Returns mutable reference to receipts.
    pub fn receipts_mut(&mut self) -> &mut Receipts {
        &mut self.receipts
    }

    /// Return all block receipts
    pub fn receipts_by_block(&self, block_number: BlockNumber) -> &[Option<Receipt>] {
        let Some(index) = self.block_number_to_index(block_number) else { return &[] };
        &self.receipts[index]
    }

    /// Is bundle state empty of blocks.
    pub fn is_empty(&self) -> bool {
        self.len() == 0
    }

    /// Number of blocks in bundle state.
    pub fn len(&self) -> usize {
        self.receipts.len()
    }

    /// Return first block of the bundle
    pub fn first_block(&self) -> BlockNumber {
        self.first_block
    }

    /// Revert to given block number.
    ///
    /// If number is in future, or in the past return false
    ///
    /// NOTE: Provided block number will stay inside the bundle state.
    pub fn revert_to(&mut self, block_number: BlockNumber) -> bool {
        let Some(index) = self.block_number_to_index(block_number) else { return false };

        // +1 is for number of blocks that we have as index is included.
        let new_len = index + 1;
        let rm_trx: usize = self.len() - new_len;

        // remove receipts
        self.receipts.truncate(new_len);
        // Revert last n reverts.
        self.bundle.revert(rm_trx);

        true
    }

    /// Splits the block range state at a given block number.
    /// Returns two split states ([..at], [at..]).
    /// The plain state of the 2nd bundle state will contain extra changes
    /// that were made in state transitions belonging to the lower state.
    ///
    /// # Panics
    ///
    /// If the target block number is not included in the state block range.
    pub fn split_at(self, at: BlockNumber) -> (Option<Self>, Self) {
        if at == self.first_block {
            return (None, self)
        }

        let (mut lower_state, mut higher_state) = (self.clone(), self);

        // Revert lower state to [..at].
        lower_state.revert_to(at.checked_sub(1).unwrap());

        // Truncate higher state to [at..].
        let at_idx = higher_state.block_number_to_index(at).unwrap();
        higher_state.receipts = Receipts::from_vec(higher_state.receipts.split_off(at_idx));
        higher_state.bundle.take_n_reverts(at_idx);
        higher_state.first_block = at;

        (Some(lower_state), higher_state)
    }

    /// Extend one state from another
    ///
    /// For state this is very sensitive operation and should be used only when
    /// we know that other state was build on top of this one.
    /// In most cases this would be true.
    pub fn extend(&mut self, other: Self) {
        self.bundle.extend(other.bundle);
        self.receipts.extend(other.receipts.receipt_vec);
    }

    /// Prepends present the state with the given BundleState.
    /// It adds changes from the given state but does not override any existing changes.
    ///
    /// Reverts  and receipts are not updated.
    pub fn prepend_state(&mut self, mut other: BundleState) {
        let other_len = other.reverts.len();
        // take this bundle
        let this_bundle = std::mem::take(&mut self.bundle);
        // extend other bundle with this
        other.extend(this_bundle);
        // discard other reverts
        other.take_n_reverts(other_len);
        // swap bundles
        std::mem::swap(&mut self.bundle, &mut other)
    }

    /// Write the [BundleStateWithReceipts] to database and receipts to either database or static
    /// files if `static_file_producer` is `Some`. It should be none if there is any kind of
    /// pruning/filtering over the receipts.
    ///
    /// `omit_changed_check` should be set to true of bundle has some of it data
    /// detached, This would make some original values not known.
    pub fn write_to_storage<TX>(
        self,
        tx: &TX,
        mut static_file_producer: Option<StaticFileProviderRWRefMut<'_>>,
        is_value_known: OriginalValuesKnown,
    ) -> ProviderResult<()>
    where
        TX: DbTxMut + DbTx,
    {
        let (plain_state, reverts) = self.bundle.into_plain_state_and_reverts(is_value_known);

        StateReverts(reverts).write_to_db(tx, self.first_block)?;

        // write receipts
        let mut bodies_cursor = tx.cursor_read::<tables::BlockBodyIndices>()?;
        let mut receipts_cursor = tx.cursor_write::<tables::Receipts>()?;

        for (idx, receipts) in self.receipts.into_iter().enumerate() {
            let block_number = self.first_block + idx as u64;
            let first_tx_index = bodies_cursor
                .seek_exact(block_number)?
                .map(|(_, indices)| indices.first_tx_num())
                .ok_or_else(|| ProviderError::BlockBodyIndicesNotFound(block_number))?;

            if let Some(static_file_producer) = &mut static_file_producer {
                // Increment block on static file header.
                static_file_producer.increment_block(StaticFileSegment::Receipts, block_number)?;

                for (tx_idx, receipt) in receipts.into_iter().enumerate() {
                    let receipt = receipt
                        .expect("receipt should not be filtered when saving to static files.");
                    static_file_producer.append_receipt(first_tx_index + tx_idx as u64, receipt)?;
                }
            } else if !receipts.is_empty() {
                for (tx_idx, receipt) in receipts.into_iter().enumerate() {
                    if let Some(receipt) = receipt {
                        receipts_cursor.append(first_tx_index + tx_idx as u64, receipt)?;
                    }
                }
            }
        }

        /* ------LUMIO-START------- */
        let mut blocks_info_cursor = tx.cursor_write::<tables::LumioBlockInfos>()?;
        for block_info in self.blocks_info {
            blocks_info_cursor.append(block_info.number, block_info.block_info)?;
        }
        /* ------LUMIO-END------- */

        StateChanges(plain_state).write_to_db(tx)?;

        Ok(())
    }
}

#[cfg(test)]
mod tests {
    use super::*;
    use crate::{test_utils::create_test_provider_factory, AccountReader};
    use reth_db::{
        cursor::DbDupCursorRO,
        database::Database,
        models::{AccountBeforeTx, BlockNumberAddress},
        test_utils::create_test_rw_db,
    };
    use reth_primitives::keccak256;
    use reth_trie::{test_utils::state_root, StateRoot};
    use revm::{
        db::{
            states::{
                bundle_state::BundleRetention, changes::PlainStorageRevert, PlainStorageChangeset,
            },
            EmptyDB,
        },
        primitives::{
            Account as RevmAccount, AccountInfo as RevmAccountInfo, AccountStatus, StorageSlot,
        },
        DatabaseCommit, State,
    };
    use std::collections::BTreeMap;

    #[test]
    fn write_to_db_account_info() {
        let factory = create_test_provider_factory();
        let provider = factory.provider_rw().unwrap();

        let address_a = Address::ZERO;
        let address_b = Address::repeat_byte(0xff);

        let account_a = RevmAccountInfo { balance: U256::from(1), nonce: 1, ..Default::default() };
        let account_b = RevmAccountInfo { balance: U256::from(2), nonce: 2, ..Default::default() };
        let account_b_changed =
            RevmAccountInfo { balance: U256::from(3), nonce: 3, ..Default::default() };

        let mut state = State::builder().with_bundle_update().build();
        state.insert_not_existing(address_a);
        state.insert_account(address_b, account_b.clone());

        // 0x00.. is created
        state.commit(HashMap::from([(
            address_a,
            RevmAccount {
                info: account_a.clone(),
                status: AccountStatus::Touched | AccountStatus::Created,
                storage: HashMap::default(),
            },
        )]));

        // 0xff.. is changed (balance + 1, nonce + 1)
        state.commit(HashMap::from([(
            address_b,
            RevmAccount {
                info: account_b_changed.clone(),
                status: AccountStatus::Touched,
                storage: HashMap::default(),
            },
        )]));

        state.merge_transitions(BundleRetention::Reverts);
        let mut revm_bundle_state = state.take_bundle();

        // Write plain state and reverts separately.
        let reverts = revm_bundle_state.take_all_reverts().into_plain_state_reverts();
        let plain_state = revm_bundle_state.into_plain_state(OriginalValuesKnown::Yes);
        assert!(plain_state.storage.is_empty());
        assert!(plain_state.contracts.is_empty());
        StateChanges(plain_state)
            .write_to_db(provider.tx_ref())
            .expect("Could not write plain state to DB");

        assert_eq!(reverts.storage, [[]]);
        StateReverts(reverts)
            .write_to_db(provider.tx_ref(), 1)
            .expect("Could not write reverts to DB");

        let reth_account_a = into_reth_acc(account_a);
        let reth_account_b = into_reth_acc(account_b);
        let reth_account_b_changed = into_reth_acc(account_b_changed.clone());

        // Check plain state
        assert_eq!(
            provider.basic_account(address_a).expect("Could not read account state"),
            Some(reth_account_a),
            "Account A state is wrong"
        );
        assert_eq!(
            provider.basic_account(address_b).expect("Could not read account state"),
            Some(reth_account_b_changed),
            "Account B state is wrong"
        );

        // Check change set
        let mut changeset_cursor = provider
            .tx_ref()
            .cursor_dup_read::<tables::AccountChangeSets>()
            .expect("Could not open changeset cursor");
        assert_eq!(
            changeset_cursor.seek_exact(1).expect("Could not read account change set"),
            Some((1, AccountBeforeTx { address: address_a, info: None })),
            "Account A changeset is wrong"
        );
        assert_eq!(
            changeset_cursor.next_dup().expect("Changeset table is malformed"),
            Some((1, AccountBeforeTx { address: address_b, info: Some(reth_account_b) })),
            "Account B changeset is wrong"
        );

        let mut state = State::builder().with_bundle_update().build();
        state.insert_account(address_b, account_b_changed.clone());

        // 0xff.. is destroyed
        state.commit(HashMap::from([(
            address_b,
            RevmAccount {
                status: AccountStatus::Touched | AccountStatus::SelfDestructed,
                info: account_b_changed,
                storage: HashMap::default(),
            },
        )]));

        state.merge_transitions(BundleRetention::Reverts);
        let mut revm_bundle_state = state.take_bundle();

        // Write plain state and reverts separately.
        let reverts = revm_bundle_state.take_all_reverts().into_plain_state_reverts();
        let plain_state = revm_bundle_state.into_plain_state(OriginalValuesKnown::Yes);
        // Account B selfdestructed so flag for it should be present.
        assert_eq!(
            plain_state.storage,
            [PlainStorageChangeset { address: address_b, wipe_storage: true, storage: vec![] }]
        );
        assert!(plain_state.contracts.is_empty());
        StateChanges(plain_state)
            .write_to_db(provider.tx_ref())
            .expect("Could not write plain state to DB");

        assert_eq!(
            reverts.storage,
            [[PlainStorageRevert { address: address_b, wiped: true, storage_revert: vec![] }]]
        );
        StateReverts(reverts)
            .write_to_db(provider.tx_ref(), 2)
            .expect("Could not write reverts to DB");

        // Check new plain state for account B
        assert_eq!(
            provider.basic_account(address_b).expect("Could not read account state"),
            None,
            "Account B should be deleted"
        );

        // Check change set
        assert_eq!(
            changeset_cursor.seek_exact(2).expect("Could not read account change set"),
            Some((2, AccountBeforeTx { address: address_b, info: Some(reth_account_b_changed) })),
            "Account B changeset is wrong after deletion"
        );
    }

    #[test]
    fn write_to_db_storage() {
        let factory = create_test_provider_factory();
        let provider = factory.provider_rw().unwrap();

        let address_a = Address::ZERO;
        let address_b = Address::repeat_byte(0xff);

        let account_b = RevmAccountInfo { balance: U256::from(2), nonce: 2, ..Default::default() };

        let mut state = State::builder().with_bundle_update().build();
        state.insert_not_existing(address_a);
        state.insert_account_with_storage(
            address_b,
            account_b.clone(),
            HashMap::from([(U256::from(1), U256::from(1))]),
        );

        state.commit(HashMap::from([
            (
                address_a,
                RevmAccount {
                    status: AccountStatus::Touched | AccountStatus::Created,
                    info: RevmAccountInfo::default(),
                    // 0x00 => 0 => 1
                    // 0x01 => 0 => 2
                    storage: HashMap::from([
                        (
                            U256::from(0),
                            StorageSlot { present_value: U256::from(1), ..Default::default() },
                        ),
                        (
                            U256::from(1),
                            StorageSlot { present_value: U256::from(2), ..Default::default() },
                        ),
                    ]),
                },
            ),
            (
                address_b,
                RevmAccount {
                    status: AccountStatus::Touched,
                    info: account_b,
                    // 0x01 => 1 => 2
                    storage: HashMap::from([(
                        U256::from(1),
                        StorageSlot {
                            present_value: U256::from(2),
                            previous_or_original_value: U256::from(1),
                        },
                    )]),
                },
            ),
        ]));

        state.merge_transitions(BundleRetention::Reverts);

        BundleStateWithReceipts::new(
            state.take_bundle(),
            Receipts::new(),
            1,
            /* ------LUMIO-START------- */ vec![], /* ------LUMIO-END------- */
        )
        .write_to_storage(provider.tx_ref(), None, OriginalValuesKnown::Yes)
        .expect("Could not write bundle state to DB");

        // Check plain storage state
        let mut storage_cursor = provider
            .tx_ref()
            .cursor_dup_read::<tables::PlainStorageState>()
            .expect("Could not open plain storage state cursor");

        assert_eq!(
            storage_cursor.seek_exact(address_a).unwrap(),
            Some((address_a, StorageEntry { key: B256::ZERO, value: U256::from(1) })),
            "Slot 0 for account A should be 1"
        );
        assert_eq!(
            storage_cursor.next_dup().unwrap(),
            Some((
                address_a,
                StorageEntry { key: B256::from(U256::from(1).to_be_bytes()), value: U256::from(2) }
            )),
            "Slot 1 for account A should be 2"
        );
        assert_eq!(
            storage_cursor.next_dup().unwrap(),
            None,
            "Account A should only have 2 storage slots"
        );

        assert_eq!(
            storage_cursor.seek_exact(address_b).unwrap(),
            Some((
                address_b,
                StorageEntry { key: B256::from(U256::from(1).to_be_bytes()), value: U256::from(2) }
            )),
            "Slot 1 for account B should be 2"
        );
        assert_eq!(
            storage_cursor.next_dup().unwrap(),
            None,
            "Account B should only have 1 storage slot"
        );

        // Check change set
        let mut changeset_cursor = provider
            .tx_ref()
            .cursor_dup_read::<tables::StorageChangeSets>()
            .expect("Could not open storage changeset cursor");
        assert_eq!(
            changeset_cursor.seek_exact(BlockNumberAddress((1, address_a))).unwrap(),
            Some((
                BlockNumberAddress((1, address_a)),
                StorageEntry { key: B256::ZERO, value: U256::from(0) }
            )),
            "Slot 0 for account A should have changed from 0"
        );
        assert_eq!(
            changeset_cursor.next_dup().unwrap(),
            Some((
                BlockNumberAddress((1, address_a)),
                StorageEntry { key: B256::from(U256::from(1).to_be_bytes()), value: U256::from(0) }
            )),
            "Slot 1 for account A should have changed from 0"
        );
        assert_eq!(
            changeset_cursor.next_dup().unwrap(),
            None,
            "Account A should only be in the changeset 2 times"
        );

        assert_eq!(
            changeset_cursor.seek_exact(BlockNumberAddress((1, address_b))).unwrap(),
            Some((
                BlockNumberAddress((1, address_b)),
                StorageEntry { key: B256::from(U256::from(1).to_be_bytes()), value: U256::from(1) }
            )),
            "Slot 1 for account B should have changed from 1"
        );
        assert_eq!(
            changeset_cursor.next_dup().unwrap(),
            None,
            "Account B should only be in the changeset 1 time"
        );

        // Delete account A
        let mut state = State::builder().with_bundle_update().build();
        state.insert_account(address_a, RevmAccountInfo::default());

        state.commit(HashMap::from([(
            address_a,
            RevmAccount {
                status: AccountStatus::Touched | AccountStatus::SelfDestructed,
                info: RevmAccountInfo::default(),
                storage: HashMap::default(),
            },
        )]));

        state.merge_transitions(BundleRetention::Reverts);
        BundleStateWithReceipts::new(
            state.take_bundle(),
            Receipts::new(),
            2,
            /* ------LUMIO-START------- */ vec![], /* ------LUMIO-END------- */
        )
        .write_to_storage(provider.tx_ref(), None, OriginalValuesKnown::Yes)
        .expect("Could not write bundle state to DB");

        assert_eq!(
            storage_cursor.seek_exact(address_a).unwrap(),
            None,
            "Account A should have no storage slots after deletion"
        );

        assert_eq!(
            changeset_cursor.seek_exact(BlockNumberAddress((2, address_a))).unwrap(),
            Some((
                BlockNumberAddress((2, address_a)),
                StorageEntry { key: B256::ZERO, value: U256::from(1) }
            )),
            "Slot 0 for account A should have changed from 1 on deletion"
        );
        assert_eq!(
            changeset_cursor.next_dup().unwrap(),
            Some((
                BlockNumberAddress((2, address_a)),
                StorageEntry { key: B256::from(U256::from(1).to_be_bytes()), value: U256::from(2) }
            )),
            "Slot 1 for account A should have changed from 2 on deletion"
        );
        assert_eq!(
            changeset_cursor.next_dup().unwrap(),
            None,
            "Account A should only be in the changeset 2 times on deletion"
        );
    }

    #[test]
    fn write_to_db_multiple_selfdestructs() {
        let factory = create_test_provider_factory();
        let provider = factory.provider_rw().unwrap();

        let address1 = Address::random();
        let account_info = RevmAccountInfo { nonce: 1, ..Default::default() };

        // Block #0: initial state.
        let mut init_state = State::builder().with_bundle_update().build();
        init_state.insert_not_existing(address1);
        init_state.commit(HashMap::from([(
            address1,
            RevmAccount {
                info: account_info.clone(),
                status: AccountStatus::Touched | AccountStatus::Created,
                // 0x00 => 0 => 1
                // 0x01 => 0 => 2
                storage: HashMap::from([
                    (
                        U256::ZERO,
                        StorageSlot { present_value: U256::from(1), ..Default::default() },
                    ),
                    (
                        U256::from(1),
                        StorageSlot { present_value: U256::from(2), ..Default::default() },
                    ),
                ]),
            },
        )]));
        init_state.merge_transitions(BundleRetention::Reverts);
        BundleStateWithReceipts::new(
            init_state.take_bundle(),
            Receipts::new(),
            0,
            /* ------LUMIO-START------- */ vec![], /* ------LUMIO-END------- */
        )
        .write_to_storage(provider.tx_ref(), None, OriginalValuesKnown::Yes)
        .expect("Could not write init bundle state to DB");

        let mut state = State::builder().with_bundle_update().build();
        state.insert_account_with_storage(
            address1,
            account_info.clone(),
            HashMap::from([(U256::ZERO, U256::from(1)), (U256::from(1), U256::from(2))]),
        );

        // Block #1: change storage.
        state.commit(HashMap::from([(
            address1,
            RevmAccount {
                status: AccountStatus::Touched,
                info: account_info.clone(),
                // 0x00 => 1 => 2
                storage: HashMap::from([(
                    U256::ZERO,
                    StorageSlot {
                        previous_or_original_value: U256::from(1),
                        present_value: U256::from(2),
                    },
                )]),
            },
        )]));
        state.merge_transitions(BundleRetention::Reverts);

        // Block #2: destroy account.
        state.commit(HashMap::from([(
            address1,
            RevmAccount {
                status: AccountStatus::Touched | AccountStatus::SelfDestructed,
                info: account_info.clone(),
                storage: HashMap::default(),
            },
        )]));
        state.merge_transitions(BundleRetention::Reverts);

        // Block #3: re-create account and change storage.
        state.commit(HashMap::from([(
            address1,
            RevmAccount {
                status: AccountStatus::Touched | AccountStatus::Created,
                info: account_info.clone(),
                storage: HashMap::default(),
            },
        )]));
        state.merge_transitions(BundleRetention::Reverts);

        // Block #4: change storage.
        state.commit(HashMap::from([(
            address1,
            RevmAccount {
                status: AccountStatus::Touched,
                info: account_info.clone(),
                // 0x00 => 0 => 2
                // 0x02 => 0 => 4
                // 0x06 => 0 => 6
                storage: HashMap::from([
                    (
                        U256::ZERO,
                        StorageSlot { present_value: U256::from(2), ..Default::default() },
                    ),
                    (
                        U256::from(2),
                        StorageSlot { present_value: U256::from(4), ..Default::default() },
                    ),
                    (
                        U256::from(6),
                        StorageSlot { present_value: U256::from(6), ..Default::default() },
                    ),
                ]),
            },
        )]));
        state.merge_transitions(BundleRetention::Reverts);

        // Block #5: Destroy account again.
        state.commit(HashMap::from([(
            address1,
            RevmAccount {
                status: AccountStatus::Touched | AccountStatus::SelfDestructed,
                info: account_info.clone(),
                storage: HashMap::default(),
            },
        )]));
        state.merge_transitions(BundleRetention::Reverts);

        // Block #6: Create, change, destroy and re-create in the same block.
        state.commit(HashMap::from([(
            address1,
            RevmAccount {
                status: AccountStatus::Touched | AccountStatus::Created,
                info: account_info.clone(),
                storage: HashMap::default(),
            },
        )]));
        state.commit(HashMap::from([(
            address1,
            RevmAccount {
                status: AccountStatus::Touched,
                info: account_info.clone(),
                // 0x00 => 0 => 2
                storage: HashMap::from([(
                    U256::ZERO,
                    StorageSlot { present_value: U256::from(2), ..Default::default() },
                )]),
            },
        )]));
        state.commit(HashMap::from([(
            address1,
            RevmAccount {
                status: AccountStatus::Touched | AccountStatus::SelfDestructed,
                info: account_info.clone(),
                storage: HashMap::default(),
            },
        )]));
        state.commit(HashMap::from([(
            address1,
            RevmAccount {
                status: AccountStatus::Touched | AccountStatus::Created,
                info: account_info.clone(),
                storage: HashMap::default(),
            },
        )]));
        state.merge_transitions(BundleRetention::Reverts);

        // Block #7: Change storage.
        state.commit(HashMap::from([(
            address1,
            RevmAccount {
                status: AccountStatus::Touched,
                info: account_info,
                // 0x00 => 0 => 9
                storage: HashMap::from([(
                    U256::ZERO,
                    StorageSlot { present_value: U256::from(9), ..Default::default() },
                )]),
            },
        )]));
        state.merge_transitions(BundleRetention::Reverts);

        let bundle = state.take_bundle();

        BundleStateWithReceipts::new(
            bundle,
            Receipts::new(),
            1,
            /* ------LUMIO-START------- */ vec![], /* ------LUMIO-END------- */
        )
        .write_to_storage(provider.tx_ref(), None, OriginalValuesKnown::Yes)
        .expect("Could not write bundle state to DB");

        let mut storage_changeset_cursor = provider
            .tx_ref()
            .cursor_dup_read::<tables::StorageChangeSets>()
            .expect("Could not open plain storage state cursor");
        let mut storage_changes = storage_changeset_cursor.walk_range(..).unwrap();

        // Iterate through all storage changes

        // Block <number>
        // <slot>: <expected value before>
        // ...

        // Block #0
        // 0x00: 0
        // 0x01: 0
        assert_eq!(
            storage_changes.next(),
            Some(Ok((
                BlockNumberAddress((0, address1)),
                StorageEntry { key: B256::with_last_byte(0), value: U256::ZERO }
            )))
        );
        assert_eq!(
            storage_changes.next(),
            Some(Ok((
                BlockNumberAddress((0, address1)),
                StorageEntry { key: B256::with_last_byte(1), value: U256::ZERO }
            )))
        );

        // Block #1
        // 0x00: 1
        assert_eq!(
            storage_changes.next(),
            Some(Ok((
                BlockNumberAddress((1, address1)),
                StorageEntry { key: B256::with_last_byte(0), value: U256::from(1) }
            )))
        );

        // Block #2 (destroyed)
        // 0x00: 2
        // 0x01: 2
        assert_eq!(
            storage_changes.next(),
            Some(Ok((
                BlockNumberAddress((2, address1)),
                StorageEntry { key: B256::with_last_byte(0), value: U256::from(2) }
            )))
        );
        assert_eq!(
            storage_changes.next(),
            Some(Ok((
                BlockNumberAddress((2, address1)),
                StorageEntry { key: B256::with_last_byte(1), value: U256::from(2) }
            )))
        );

        // Block #3
        // no storage changes

        // Block #4
        // 0x00: 0
        // 0x02: 0
        // 0x06: 0
        assert_eq!(
            storage_changes.next(),
            Some(Ok((
                BlockNumberAddress((4, address1)),
                StorageEntry { key: B256::with_last_byte(0), value: U256::ZERO }
            )))
        );
        assert_eq!(
            storage_changes.next(),
            Some(Ok((
                BlockNumberAddress((4, address1)),
                StorageEntry { key: B256::with_last_byte(2), value: U256::ZERO }
            )))
        );
        assert_eq!(
            storage_changes.next(),
            Some(Ok((
                BlockNumberAddress((4, address1)),
                StorageEntry { key: B256::with_last_byte(6), value: U256::ZERO }
            )))
        );

        // Block #5 (destroyed)
        // 0x00: 2
        // 0x02: 4
        // 0x06: 6
        assert_eq!(
            storage_changes.next(),
            Some(Ok((
                BlockNumberAddress((5, address1)),
                StorageEntry { key: B256::with_last_byte(0), value: U256::from(2) }
            )))
        );
        assert_eq!(
            storage_changes.next(),
            Some(Ok((
                BlockNumberAddress((5, address1)),
                StorageEntry { key: B256::with_last_byte(2), value: U256::from(4) }
            )))
        );
        assert_eq!(
            storage_changes.next(),
            Some(Ok((
                BlockNumberAddress((5, address1)),
                StorageEntry { key: B256::with_last_byte(6), value: U256::from(6) }
            )))
        );

        // Block #6
        // no storage changes (only inter block changes)

        // Block #7
        // 0x00: 0
        assert_eq!(
            storage_changes.next(),
            Some(Ok((
                BlockNumberAddress((7, address1)),
                StorageEntry { key: B256::with_last_byte(0), value: U256::ZERO }
            )))
        );
        assert_eq!(storage_changes.next(), None);
    }

    #[test]
    fn storage_change_after_selfdestruct_within_block() {
        let factory = create_test_provider_factory();
        let provider = factory.provider_rw().unwrap();

        let address1 = Address::random();
        let account1 = RevmAccountInfo { nonce: 1, ..Default::default() };

        // Block #0: initial state.
        let mut init_state = State::builder().with_bundle_update().build();
        init_state.insert_not_existing(address1);
        init_state.commit(HashMap::from([(
            address1,
            RevmAccount {
                info: account1.clone(),
                status: AccountStatus::Touched | AccountStatus::Created,
                // 0x00 => 0 => 1
                // 0x01 => 0 => 2
                storage: HashMap::from([
                    (
                        U256::ZERO,
                        StorageSlot { present_value: U256::from(1), ..Default::default() },
                    ),
                    (
                        U256::from(1),
                        StorageSlot { present_value: U256::from(2), ..Default::default() },
                    ),
                ]),
            },
        )]));
        init_state.merge_transitions(BundleRetention::Reverts);
        BundleStateWithReceipts::new(
            init_state.take_bundle(),
            Receipts::new(),
            0,
            /* ------LUMIO-START------- */ vec![], /* ------LUMIO-END------- */
        )
        .write_to_storage(provider.tx_ref(), None, OriginalValuesKnown::Yes)
        .expect("Could not write init bundle state to DB");

        let mut state = State::builder().with_bundle_update().build();
        state.insert_account_with_storage(
            address1,
            account1.clone(),
            HashMap::from([(U256::ZERO, U256::from(1)), (U256::from(1), U256::from(2))]),
        );

        // Block #1: Destroy, re-create, change storage.
        state.commit(HashMap::from([(
            address1,
            RevmAccount {
                status: AccountStatus::Touched | AccountStatus::SelfDestructed,
                info: account1.clone(),
                storage: HashMap::default(),
            },
        )]));

        state.commit(HashMap::from([(
            address1,
            RevmAccount {
                status: AccountStatus::Touched | AccountStatus::Created,
                info: account1.clone(),
                storage: HashMap::default(),
            },
        )]));

        state.commit(HashMap::from([(
            address1,
            RevmAccount {
                status: AccountStatus::Touched,
                info: account1,
                // 0x01 => 0 => 5
                storage: HashMap::from([(
                    U256::from(1),
                    StorageSlot { present_value: U256::from(5), ..Default::default() },
                )]),
            },
        )]));

        // Commit block #1 changes to the database.
        state.merge_transitions(BundleRetention::Reverts);
        BundleStateWithReceipts::new(
            state.take_bundle(),
            Receipts::new(),
            1,
            /* ------LUMIO-START------- */ vec![], /* ------LUMIO-END------- */
        )
        .write_to_storage(provider.tx_ref(), None, OriginalValuesKnown::Yes)
        .expect("Could not write bundle state to DB");

        let mut storage_changeset_cursor = provider
            .tx_ref()
            .cursor_dup_read::<tables::StorageChangeSets>()
            .expect("Could not open plain storage state cursor");
        let range = BlockNumberAddress::range(1..=1);
        let mut storage_changes = storage_changeset_cursor.walk_range(range).unwrap();

        assert_eq!(
            storage_changes.next(),
            Some(Ok((
                BlockNumberAddress((1, address1)),
                StorageEntry { key: B256::with_last_byte(0), value: U256::from(1) }
            )))
        );
        assert_eq!(
            storage_changes.next(),
            Some(Ok((
                BlockNumberAddress((1, address1)),
                StorageEntry { key: B256::with_last_byte(1), value: U256::from(2) }
            )))
        );
        assert_eq!(storage_changes.next(), None);
    }

    #[test]
    fn revert_to_indices() {
        let base = BundleStateWithReceipts {
            bundle: BundleState::default(),
            receipts: Receipts::from_vec(vec![vec![Some(Receipt::default()); 2]; 7]),
            first_block: 10,
            /* ------LUMIO-START------- */
            blocks_info: vec![], /* ------LUMIO-END------- */
        };

        let mut this = base.clone();
        assert!(this.revert_to(10));
        assert_eq!(this.receipts.len(), 1);

        let mut this = base.clone();
        assert!(!this.revert_to(9));
        assert_eq!(this.receipts.len(), 7);

        let mut this = base.clone();
        assert!(this.revert_to(15));
        assert_eq!(this.receipts.len(), 6);

        let mut this = base.clone();
        assert!(this.revert_to(16));
        assert_eq!(this.receipts.len(), 7);

        let mut this = base;
        assert!(!this.revert_to(17));
        assert_eq!(this.receipts.len(), 7);
    }

    #[test]
    fn bundle_state_state_root() {
        type PreState = BTreeMap<Address, (Account, BTreeMap<B256, U256>)>;
        let mut prestate: PreState = (0..10)
            .map(|key| {
                let account = Account { nonce: 1, balance: U256::from(key), bytecode_hash: None };
                let storage =
                    (1..11).map(|key| (B256::with_last_byte(key), U256::from(key))).collect();
                (Address::with_last_byte(key), (account, storage))
            })
            .collect();

        let db = create_test_rw_db();

        // insert initial state to the database
        db.update(|tx| {
            for (address, (account, storage)) in prestate.iter() {
                let hashed_address = keccak256(address);
                tx.put::<tables::HashedAccounts>(hashed_address, *account).unwrap();
                for (slot, value) in storage {
                    tx.put::<tables::HashedStorages>(
                        hashed_address,
                        StorageEntry { key: keccak256(slot), value: *value },
                    )
                    .unwrap();
                }
            }

            let (_, updates) = StateRoot::from_tx(tx).root_with_updates().unwrap();
            updates.flush(tx).unwrap();
        })
        .unwrap();

        let tx = db.tx().unwrap();
        let mut state = State::builder().with_bundle_update().build();

        let assert_state_root = |state: &State<EmptyDB>, expected: &PreState, msg| {
            assert_eq!(
                BundleStateWithReceipts::new(
                    state.bundle_state.clone(),
                    Receipts::default(),
                    0,
                    /* ------LUMIO-START------- */ vec![] /* ------LUMIO-END------- */
                )
                .hash_state_slow()
                .state_root(&tx)
                .unwrap(),
                state_root(expected.clone().into_iter().map(|(address, (account, storage))| (
                    address,
                    (account, storage.into_iter())
                ))),
                "{msg}"
            );
        };

        // database only state root is correct
        assert_state_root(&state, &prestate, "empty");

        // destroy account 1
        let address1 = Address::with_last_byte(1);
        let account1_old = prestate.remove(&address1).unwrap();
        state.insert_account(address1, into_revm_acc(account1_old.0));
        state.commit(HashMap::from([(
            address1,
            RevmAccount {
                status: AccountStatus::Touched | AccountStatus::SelfDestructed,
                info: RevmAccountInfo::default(),
                storage: HashMap::default(),
            },
        )]));
        state.merge_transitions(BundleRetention::PlainState);
        assert_state_root(&state, &prestate, "destroyed account");

        // change slot 2 in account 2
        let address2 = Address::with_last_byte(2);
        let slot2 = U256::from(2);
        let slot2_key = B256::from(slot2);
        let account2 = prestate.get_mut(&address2).unwrap();
        let account2_slot2_old_value = *account2.1.get(&slot2_key).unwrap();
        state.insert_account_with_storage(
            address2,
            into_revm_acc(account2.0),
            HashMap::from([(slot2, account2_slot2_old_value)]),
        );

        let account2_slot2_new_value = U256::from(100);
        account2.1.insert(slot2_key, account2_slot2_new_value);
        state.commit(HashMap::from([(
            address2,
            RevmAccount {
                status: AccountStatus::Touched,
                info: into_revm_acc(account2.0),
                storage: HashMap::from_iter([(
                    slot2,
                    StorageSlot::new_changed(account2_slot2_old_value, account2_slot2_new_value),
                )]),
            },
        )]));
        state.merge_transitions(BundleRetention::PlainState);
        assert_state_root(&state, &prestate, "changed storage");

        // change balance of account 3
        let address3 = Address::with_last_byte(3);
        let account3 = prestate.get_mut(&address3).unwrap();
        state.insert_account(address3, into_revm_acc(account3.0));

        account3.0.balance = U256::from(24);
        state.commit(HashMap::from([(
            address3,
            RevmAccount {
                status: AccountStatus::Touched,
                info: into_revm_acc(account3.0),
                storage: HashMap::default(),
            },
        )]));
        state.merge_transitions(BundleRetention::PlainState);
        assert_state_root(&state, &prestate, "changed balance");

        // change nonce of account 4
        let address4 = Address::with_last_byte(4);
        let account4 = prestate.get_mut(&address4).unwrap();
        state.insert_account(address4, into_revm_acc(account4.0));

        account4.0.nonce = 128;
        state.commit(HashMap::from([(
            address4,
            RevmAccount {
                status: AccountStatus::Touched,
                info: into_revm_acc(account4.0),
                storage: HashMap::default(),
            },
        )]));
        state.merge_transitions(BundleRetention::PlainState);
        assert_state_root(&state, &prestate, "changed nonce");

        // recreate account 1
        let account1_new =
            Account { nonce: 56, balance: U256::from(123), bytecode_hash: Some(B256::random()) };
        prestate.insert(address1, (account1_new, BTreeMap::default()));
        state.commit(HashMap::from([(
            address1,
            RevmAccount {
                status: AccountStatus::Touched | AccountStatus::Created,
                info: into_revm_acc(account1_new),
                storage: HashMap::default(),
            },
        )]));
        state.merge_transitions(BundleRetention::PlainState);
        assert_state_root(&state, &prestate, "recreated");

        // update storage for account 1
        let slot20 = U256::from(20);
        let slot20_key = B256::from(slot20);
        let account1_slot20_value = U256::from(12345);
        prestate.get_mut(&address1).unwrap().1.insert(slot20_key, account1_slot20_value);
        state.commit(HashMap::from([(
            address1,
            RevmAccount {
                status: AccountStatus::Touched | AccountStatus::Created,
                info: into_revm_acc(account1_new),
                storage: HashMap::from_iter([(
                    slot20,
                    StorageSlot::new_changed(U256::ZERO, account1_slot20_value),
                )]),
            },
        )]));
        state.merge_transitions(BundleRetention::PlainState);
        assert_state_root(&state, &prestate, "recreated changed storage");
    }

    #[test]
    fn prepend_state() {
        let address1 = Address::random();
        let address2 = Address::random();

        let account1 = RevmAccountInfo { nonce: 1, ..Default::default() };
        let account1_changed = RevmAccountInfo { nonce: 1, ..Default::default() };
        let account2 = RevmAccountInfo { nonce: 1, ..Default::default() };

        let present_state = BundleState::builder(2..=2)
            .state_present_account_info(address1, account1_changed.clone())
            .build();
        assert_eq!(present_state.reverts.len(), 1);
        let previous_state = BundleState::builder(1..=1)
            .state_present_account_info(address1, account1)
            .state_present_account_info(address2, account2.clone())
            .build();
        assert_eq!(previous_state.reverts.len(), 1);

        let mut test = BundleStateWithReceipts {
            bundle: present_state,
            receipts: Receipts::from_vec(vec![vec![Some(Receipt::default()); 2]; 1]),
            first_block: 2,
            /* ------LUMIO-START------- */
            blocks_info: vec![], /* ------LUMIO-END------- */
        };

        test.prepend_state(previous_state);

        assert_eq!(test.receipts.len(), 1);
        let end_state = test.state();
        assert_eq!(end_state.state.len(), 2);
        // reverts num should stay the same.
        assert_eq!(end_state.reverts.len(), 1);
        // account1 is not overwritten.
        assert_eq!(end_state.state.get(&address1).unwrap().info, Some(account1_changed));
        // account2 got inserted
        assert_eq!(end_state.state.get(&address2).unwrap().info, Some(account2));
    }
}<|MERGE_RESOLUTION|>--- conflicted
+++ resolved
@@ -19,14 +19,6 @@
 };
 use std::collections::HashMap;
 
-<<<<<<< HEAD
-pub use revm::db::states::OriginalValuesKnown;
-/* ------LUMIO-START------- */
-use reth_primitives::lumio::LumioBlockInfo;
-/* ------LUMIO-END------- */
-
-=======
->>>>>>> 7753a17a
 /// Bundle state of post execution changes and reverts
 #[derive(Default, Debug, Clone, PartialEq, Eq)]
 pub struct BundleStateWithReceipts {
@@ -40,7 +32,7 @@
     receipts: Receipts,
     /* ------LUMIO-START------- */
     /// List of executed blocks.
-    blocks_info: Vec<LumioBlockInfo>,
+    blocks_info: Vec<reth_primitives::lumio::LumioBlockInfo>,
     /* ------LUMIO-END------- */
     /// First block of bundle state.
     first_block: BlockNumber,
@@ -63,7 +55,7 @@
         receipts: Receipts,
         first_block: BlockNumber,
         /* ------LUMIO-START------- */
-        blocks_info: Vec<LumioBlockInfo>,
+        blocks_info: Vec<reth_primitives::lumio::LumioBlockInfo>,
         /* ------LUMIO-END------- */
     ) -> Self {
         Self {
@@ -82,7 +74,7 @@
         receipts: Receipts,
         first_block: BlockNumber,
         /* ------LUMIO-START------- */
-        blocks_info: Vec<LumioBlockInfo>,
+        blocks_info: Vec<reth_primitives::lumio::LumioBlockInfo>,
         /* ------LUMIO-END------- */
     ) -> Self {
         // sort reverts by block number
