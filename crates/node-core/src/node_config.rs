//! Support for customizing the node

use crate::{
    args::{
        get_secret_key, DatabaseArgs, DebugArgs, DevArgs, NetworkArgs, PayloadBuilderArgs,
        PruningArgs, RpcServerArgs, TxPoolArgs,
    },
    cli::config::RethTransactionPoolConfig,
    dirs::{ChainPath, DataDirPath},
    metrics::prometheus_exporter,
    utils::{get_single_header, write_peers_to_file},
};
use metrics_exporter_prometheus::PrometheusHandle;
use once_cell::sync::Lazy;
use reth_auto_seal_consensus::{AutoSealConsensus, MiningMode};
use reth_beacon_consensus::BeaconConsensus;
use reth_blockchain_tree::{
    config::BlockchainTreeConfig, externals::TreeExternals, BlockchainTree,
};
use reth_config::{
    config::{PruneConfig, StageConfig},
    Config,
};
use reth_db::{database::Database, database_metrics::DatabaseMetrics};
use reth_downloaders::{
    bodies::bodies::BodiesDownloaderBuilder,
    headers::reverse_headers::ReverseHeadersDownloaderBuilder,
};
use reth_interfaces::{
    blockchain_tree::BlockchainTreeEngine,
    consensus::Consensus,
    p2p::{
        bodies::{client::BodiesClient, downloader::BodyDownloader},
        headers::{client::HeadersClient, downloader::HeaderDownloader},
    },
    RethResult,
};
use reth_network::{
    transactions::{TransactionFetcherConfig, TransactionsManagerConfig},
    NetworkBuilder, NetworkConfig, NetworkHandle, NetworkManager,
};
use reth_node_api::ConfigureEvm;
use reth_primitives::{
    constants::eip4844::{LoadKzgSettingsError, MAINNET_KZG_TRUSTED_SETUP},
    kzg::KzgSettings,
    stage::StageId,
    BlockHashOrNumber, BlockNumber, ChainSpec, Head, SealedHeader, TxHash, B256, MAINNET,
};
use reth_provider::{
    providers::BlockchainProvider, BlockHashReader, BlockNumReader, BlockReader,
    BlockchainTreePendingStateProvider, CanonStateSubscriptions, HeaderProvider, HeaderSyncMode,
    ProviderFactory, StageCheckpointReader,
};
use reth_revm::EvmProcessorFactory;
use reth_stages::{
    prelude::*,
    stages::{
        AccountHashingStage, ExecutionStage, ExecutionStageThresholds, IndexAccountHistoryStage,
        IndexStorageHistoryStage, MerkleStage, SenderRecoveryStage, StorageHashingStage,
        TransactionLookupStage,
    },
    MetricEvent,
};
use reth_static_file::StaticFileProducer;
use reth_tasks::TaskExecutor;
use reth_transaction_pool::{
    blobstore::{DiskFileBlobStore, DiskFileBlobStoreConfig},
    EthTransactionPool, TransactionPool, TransactionValidationTaskExecutor,
};
use revm_inspectors::stack::Hook;
use secp256k1::SecretKey;
use std::{
    net::{SocketAddr, SocketAddrV4},
    path::PathBuf,
    sync::Arc,
};
use tokio::sync::{
    mpsc::{Receiver, UnboundedSender},
    watch,
};
use tracing::*;

/// The default prometheus recorder handle. We use a global static to ensure that it is only
/// installed once.
pub static PROMETHEUS_RECORDER_HANDLE: Lazy<PrometheusHandle> =
    Lazy::new(|| prometheus_exporter::install_recorder().unwrap());

/// This includes all necessary configuration to launch the node.
/// The individual configuration options can be overwritten before launching the node.
///
/// # Example
/// ```rust
/// # use reth_tasks::{TaskManager, TaskSpawner};
/// # use reth_node_core::{
/// #     node_config::NodeConfig,
/// #     args::RpcServerArgs,
/// # };
/// # use reth_rpc_builder::RpcModuleSelection;
/// # use tokio::runtime::Handle;
///
/// async fn t() {
///     let handle = Handle::current();
///     let manager = TaskManager::new(handle);
///     let executor = manager.executor();
///
///     // create the builder
///     let builder = NodeConfig::default();
///
///     // configure the rpc apis
///     let mut rpc = RpcServerArgs::default().with_http().with_ws();
///     rpc.http_api = Some(RpcModuleSelection::All);
///     let builder = builder.with_rpc(rpc);
/// }
/// ```
///
/// This can also be used to launch a node with a temporary test database. This can be done with
/// the [NodeConfig::test] method.
///
/// # Example
/// ```rust
/// # use reth_tasks::{TaskManager, TaskSpawner};
/// # use reth_node_core::{
/// #     node_config::NodeConfig,
/// #     args::RpcServerArgs,
/// # };
/// # use reth_rpc_builder::RpcModuleSelection;
/// # use tokio::runtime::Handle;
///
/// async fn t() {
///     let handle = Handle::current();
///     let manager = TaskManager::new(handle);
///     let executor = manager.executor();
///
///     // create the builder with a test database, using the `test` method
///     let builder = NodeConfig::test();
///
///     // configure the rpc apis
///     let mut rpc = RpcServerArgs::default().with_http().with_ws();
///     rpc.http_api = Some(RpcModuleSelection::All);
///     let builder = builder.with_rpc(rpc);
/// }
/// ```
#[derive(Debug, Clone)]
pub struct NodeConfig {
    /// The path to the configuration file to use.
    pub config: Option<PathBuf>,

    /// The chain this node is running.
    ///
    /// Possible values are either a built-in chain or the path to a chain specification file.
    pub chain: Arc<ChainSpec>,

    /// Enable Prometheus metrics.
    ///
    /// The metrics will be served at the given interface and port.
    pub metrics: Option<SocketAddr>,

    /// Add a new instance of a node.
    ///
    /// Configures the ports of the node to avoid conflicts with the defaults.
    /// This is useful for running multiple nodes on the same machine.
    ///
    /// Max number of instances is 200. It is chosen in a way so that it's not possible to have
    /// port numbers that conflict with each other.
    ///
    /// Changes to the following port numbers:
    /// - DISCOVERY_PORT: default + `instance` - 1
    /// - AUTH_PORT: default + `instance` * 100 - 100
    /// - HTTP_RPC_PORT: default - `instance` + 1
    /// - WS_RPC_PORT: default + `instance` * 2 - 2
    pub instance: u16,

    /// Overrides the KZG trusted setup by reading from the supplied file.
    pub trusted_setup_file: Option<PathBuf>,

    /// All networking related arguments
    pub network: NetworkArgs,

    /// All rpc related arguments
    pub rpc: RpcServerArgs,

    /// All txpool related arguments with --txpool prefix
    pub txpool: TxPoolArgs,

    /// All payload builder related arguments
    pub builder: PayloadBuilderArgs,

    /// All debug related arguments with --debug prefix
    pub debug: DebugArgs,

    /// All database related arguments
    pub db: DatabaseArgs,

    /// All dev related arguments with --dev prefix
    pub dev: DevArgs,

    /// All pruning related arguments
    pub pruning: PruningArgs,
<<<<<<< HEAD

    /// Rollup related arguments
    #[cfg(feature = "optimism")]
    pub rollup: crate::args::RollupArgs,
    /* ------LUMIO-START------- */
    ///Lumio genesis update
    pub genesis_update: Option<PathBuf>,
    /* ------LUMIO-END------- */
=======
>>>>>>> c5955f13
}

impl NodeConfig {
    /// Creates a testing [NodeConfig], causing the database to be launched ephemerally.
    pub fn test() -> Self {
        let mut test = Self {
            config: None,
            chain: MAINNET.clone(),
            metrics: None,
            instance: 1,
            trusted_setup_file: None,
            network: NetworkArgs::default(),
            rpc: RpcServerArgs::default(),
            txpool: TxPoolArgs::default(),
            builder: PayloadBuilderArgs::default(),
            debug: DebugArgs::default(),
            db: DatabaseArgs::default(),
            dev: DevArgs::default(),
            pruning: PruningArgs::default(),
<<<<<<< HEAD
            #[cfg(feature = "optimism")]
            rollup: crate::args::RollupArgs::default(),
            genesis_update: None,
=======
>>>>>>> c5955f13
        };

        // set all ports to zero by default for test instances
        test = test.with_unused_ports();
        test
    }

    /// Sets --dev mode for the node
    pub const fn dev(mut self) -> Self {
        self.dev.dev = true;
        self
    }

    /// Set the config file for the node
    pub fn with_config(mut self, config: impl Into<PathBuf>) -> Self {
        self.config = Some(config.into());
        self
    }

    /// Set the [ChainSpec] for the node
    pub fn with_chain(mut self, chain: impl Into<Arc<ChainSpec>>) -> Self {
        self.chain = chain.into();
        self
    }

    /// Set the metrics address for the node
    pub fn with_metrics(mut self, metrics: SocketAddr) -> Self {
        self.metrics = Some(metrics);
        self
    }

    /// Set the instance for the node
    pub fn with_instance(mut self, instance: u16) -> Self {
        self.instance = instance;
        self
    }

    /// Set the trusted setup file for the node
    pub fn with_trusted_setup_file(mut self, trusted_setup_file: impl Into<PathBuf>) -> Self {
        self.trusted_setup_file = Some(trusted_setup_file.into());
        self
    }

    /// Set the network args for the node
    pub fn with_network(mut self, network: NetworkArgs) -> Self {
        self.network = network;
        self
    }

    /// Set the rpc args for the node
    pub fn with_rpc(mut self, rpc: RpcServerArgs) -> Self {
        self.rpc = rpc;
        self
    }

    /// Set the txpool args for the node
    pub fn with_txpool(mut self, txpool: TxPoolArgs) -> Self {
        self.txpool = txpool;
        self
    }

    /// Set the builder args for the node
    pub fn with_payload_builder(mut self, builder: PayloadBuilderArgs) -> Self {
        self.builder = builder;
        self
    }

    /// Set the debug args for the node
    pub fn with_debug(mut self, debug: DebugArgs) -> Self {
        self.debug = debug;
        self
    }

    /// Set the database args for the node
    pub fn with_db(mut self, db: DatabaseArgs) -> Self {
        self.db = db;
        self
    }

    /// Set the dev args for the node
    pub fn with_dev(mut self, dev: DevArgs) -> Self {
        self.dev = dev;
        self
    }

    /// Set the pruning args for the node
    pub fn with_pruning(mut self, pruning: PruningArgs) -> Self {
        self.pruning = pruning;
        self
    }

    /// Get the network secret from the given data dir
    pub fn network_secret(&self, data_dir: &ChainPath<DataDirPath>) -> eyre::Result<SecretKey> {
        let network_secret_path =
            self.network.p2p_secret_key.clone().unwrap_or_else(|| data_dir.p2p_secret_path());
        debug!(target: "reth::cli", ?network_secret_path, "Loading p2p key file");
        let secret_key = get_secret_key(&network_secret_path)?;
        Ok(secret_key)
    }

    /// Returns the initial pipeline target, based on whether or not the node is running in
    /// `debug.tip` mode, `debug.continuous` mode, or neither.
    ///
    /// If running in `debug.tip` mode, the configured tip is returned.
    /// Otherwise, if running in `debug.continuous` mode, the genesis hash is returned.
    /// Otherwise, `None` is returned. This is what the node will do by default.
    pub fn initial_pipeline_target(&self, genesis_hash: B256) -> Option<B256> {
        if let Some(tip) = self.debug.tip {
            // Set the provided tip as the initial pipeline target.
            debug!(target: "reth::cli", %tip, "Tip manually set");
            Some(tip)
        } else if self.debug.continuous {
            // Set genesis as the initial pipeline target.
            // This will allow the downloader to start
            debug!(target: "reth::cli", "Continuous sync mode enabled");
            Some(genesis_hash)
        } else {
            None
        }
    }

    /// Returns pruning configuration.
    pub fn prune_config(&self) -> eyre::Result<Option<PruneConfig>> {
        self.pruning.prune_config(Arc::clone(&self.chain))
    }

    /// Returns the max block that the node should run to, looking it up from the network if
    /// necessary
    pub async fn max_block<Provider, Client>(
        &self,
        network_client: &Client,
        provider: Provider,
    ) -> eyre::Result<Option<BlockNumber>>
    where
        Provider: HeaderProvider,
        Client: HeadersClient,
    {
        let max_block = if let Some(block) = self.debug.max_block {
            Some(block)
        } else if let Some(tip) = self.debug.tip {
            Some(self.lookup_or_fetch_tip(provider, network_client, tip).await?)
        } else {
            None
        };

        Ok(max_block)
    }

    /// Get the [MiningMode] from the given dev args
    pub fn mining_mode(&self, pending_transactions_listener: Receiver<TxHash>) -> MiningMode {
        if let Some(interval) = self.dev.block_time {
            MiningMode::interval(interval)
        } else if let Some(max_transactions) = self.dev.block_max_transactions {
            MiningMode::instant(max_transactions, pending_transactions_listener)
        } else {
            info!(target: "reth::cli", "No mining mode specified, defaulting to ReadyTransaction");
            MiningMode::instant(1, pending_transactions_listener)
        }
    }

    /// Create the [NetworkConfig] for the node
    pub fn network_config<C>(
        &self,
        config: &Config,
        client: C,
        executor: TaskExecutor,
        head: Head,
        data_dir: &ChainPath<DataDirPath>,
    ) -> eyre::Result<NetworkConfig<C>> {
        info!(target: "reth::cli", "Connecting to P2P network");
        let secret_key = self.network_secret(data_dir)?;
        let default_peers_path = data_dir.known_peers_path();
        Ok(self.load_network_config(
            config,
            client,
            executor.clone(),
            head,
            secret_key,
            default_peers_path.clone(),
        ))
    }

    /// Create the [NetworkBuilder].
    ///
    /// This only configures it and does not spawn it.
    pub async fn build_network<C>(
        &self,
        config: &Config,
        client: C,
        executor: TaskExecutor,
        head: Head,
        data_dir: &ChainPath<DataDirPath>,
    ) -> eyre::Result<NetworkBuilder<C, (), ()>>
    where
        C: BlockNumReader,
    {
        let network_config = self.network_config(config, client, executor, head, data_dir)?;
        let builder = NetworkManager::builder(network_config).await?;
        Ok(builder)
    }

    /// Build the blockchain tree
    pub fn build_blockchain_tree<DB, EvmConfig>(
        &self,
        provider_factory: ProviderFactory<DB>,
        consensus: Arc<dyn Consensus>,
        prune_config: Option<PruneConfig>,
        sync_metrics_tx: UnboundedSender<MetricEvent>,
        tree_config: BlockchainTreeConfig,
        evm_config: EvmConfig,
    ) -> eyre::Result<BlockchainTree<DB, EvmProcessorFactory<EvmConfig>>>
    where
        DB: Database + Unpin + Clone + 'static,
        EvmConfig: ConfigureEvm + Clone + 'static,
    {
        // configure blockchain tree
        let tree_externals = TreeExternals::new(
            provider_factory.clone(),
            consensus.clone(),
            EvmProcessorFactory::new(self.chain.clone(), evm_config),
        );
        let tree = BlockchainTree::new(
            tree_externals,
            tree_config,
            prune_config.clone().map(|config| config.segments),
        )?
        .with_sync_metrics_tx(sync_metrics_tx.clone());

        Ok(tree)
    }

    /// Build a transaction pool and spawn the transaction pool maintenance task
    pub fn build_and_spawn_txpool<DB, Tree>(
        &self,
        blockchain_db: &BlockchainProvider<DB, Tree>,
        head: Head,
        executor: &TaskExecutor,
        data_dir: &ChainPath<DataDirPath>,
    ) -> eyre::Result<EthTransactionPool<BlockchainProvider<DB, Tree>, DiskFileBlobStore>>
    where
        DB: Database + Unpin + Clone + 'static,
        Tree: BlockchainTreeEngine
            + BlockchainTreePendingStateProvider
            + CanonStateSubscriptions
            + Clone
            + 'static,
    {
        let blob_store = DiskFileBlobStore::open(
            data_dir.blobstore_path(),
            DiskFileBlobStoreConfig::default()
                .with_max_cached_entries(self.txpool.max_cached_entries),
        )?;
        let validator = TransactionValidationTaskExecutor::eth_builder(Arc::clone(&self.chain))
            .with_head_timestamp(head.timestamp)
            .kzg_settings(self.kzg_settings()?)
            // use an additional validation task so we can validate transactions in parallel
            .with_additional_tasks(1)
            // set the max tx size in bytes allowed to enter the pool
            .with_max_tx_input_bytes(self.txpool.max_tx_input_bytes)
            .build_with_tasks(blockchain_db.clone(), executor.clone(), blob_store.clone());

        let transaction_pool =
            reth_transaction_pool::Pool::eth_pool(validator, blob_store, self.txpool.pool_config());
        info!(target: "reth::cli", "Transaction pool initialized");
        let transactions_path = data_dir.txpool_transactions_path();

        // spawn txpool maintenance task
        {
            let pool = transaction_pool.clone();
            let chain_events = blockchain_db.canonical_state_stream();
            let client = blockchain_db.clone();
            let transactions_backup_config =
                reth_transaction_pool::maintain::LocalTransactionBackupConfig::with_local_txs_backup(transactions_path);

            executor.spawn_critical_with_graceful_shutdown_signal(
                "local transactions backup task",
                |shutdown| {
                    reth_transaction_pool::maintain::backup_local_transactions_task(
                        shutdown,
                        pool.clone(),
                        transactions_backup_config,
                    )
                },
            );

            // spawn the maintenance task
            executor.spawn_critical(
                "txpool maintenance task",
                reth_transaction_pool::maintain::maintain_transaction_pool_future(
                    client,
                    pool,
                    chain_events,
                    executor.clone(),
                    Default::default(),
                ),
            );
            debug!(target: "reth::cli", "Spawned txpool maintenance task");
        }

        Ok(transaction_pool)
    }

    /// Returns the [Consensus] instance to use.
    ///
    /// By default this will be a [BeaconConsensus] instance, but if the `--dev` flag is set, it
    /// will be an [AutoSealConsensus] instance.
    pub fn consensus(&self) -> Arc<dyn Consensus> {
        if self.dev.dev {
            Arc::new(AutoSealConsensus::new(Arc::clone(&self.chain)))
        } else {
            Arc::new(BeaconConsensus::new(Arc::clone(&self.chain)))
        }
    }

    /// Constructs a [Pipeline] that's wired to the network
    #[allow(clippy::too_many_arguments)]
    pub async fn build_networked_pipeline<DB, Client, EvmConfig>(
        &self,
        config: &StageConfig,
        client: Client,
        consensus: Arc<dyn Consensus>,
        provider_factory: ProviderFactory<DB>,
        task_executor: &TaskExecutor,
        metrics_tx: reth_stages::MetricEventsSender,
        prune_config: Option<PruneConfig>,
        max_block: Option<BlockNumber>,
        static_file_producer: StaticFileProducer<DB>,
        evm_config: EvmConfig,
    ) -> eyre::Result<Pipeline<DB>>
    where
        DB: Database + Unpin + Clone + 'static,
        Client: HeadersClient + BodiesClient + Clone + 'static,
        EvmConfig: ConfigureEvm + Clone + 'static,
    {
        // building network downloaders using the fetch client
        let header_downloader = ReverseHeadersDownloaderBuilder::new(config.headers)
            .build(client.clone(), Arc::clone(&consensus))
            .into_task_with(task_executor);

        let body_downloader = BodiesDownloaderBuilder::new(config.bodies)
            .build(client, Arc::clone(&consensus), provider_factory.clone())
            .into_task_with(task_executor);

        let pipeline = self
            .build_pipeline(
                provider_factory,
                config,
                header_downloader,
                body_downloader,
                consensus,
                max_block,
                self.debug.continuous,
                metrics_tx,
                prune_config,
                static_file_producer,
                evm_config,
            )
            .await?;

        Ok(pipeline)
    }

    /// Loads the trusted setup params from a given file path or falls back to
    /// `MAINNET_KZG_TRUSTED_SETUP`.
    pub fn kzg_settings(&self) -> eyre::Result<Arc<KzgSettings>> {
        if let Some(ref trusted_setup_file) = self.trusted_setup_file {
            let trusted_setup = KzgSettings::load_trusted_setup_file(trusted_setup_file)
                .map_err(LoadKzgSettingsError::KzgError)?;
            Ok(Arc::new(trusted_setup))
        } else {
            Ok(Arc::clone(&MAINNET_KZG_TRUSTED_SETUP))
        }
    }

    /// Installs the prometheus recorder.
    pub fn install_prometheus_recorder(&self) -> eyre::Result<PrometheusHandle> {
        Ok(PROMETHEUS_RECORDER_HANDLE.clone())
    }

    /// Serves the prometheus endpoint over HTTP with the given database and prometheus handle.
    pub async fn start_metrics_endpoint<Metrics>(
        &self,
        prometheus_handle: PrometheusHandle,
        db: Metrics,
    ) -> eyre::Result<()>
    where
        Metrics: DatabaseMetrics + 'static + Send + Sync,
    {
        if let Some(listen_addr) = self.metrics {
            info!(target: "reth::cli", addr = %listen_addr, "Starting metrics endpoint");
            prometheus_exporter::serve(
                listen_addr,
                prometheus_handle,
                db,
                metrics_process::Collector::default(),
            )
            .await?;
        }

        Ok(())
    }

    /// Spawns the configured network and associated tasks and returns the [NetworkHandle] connected
    /// to that network.
    pub fn start_network<C, Pool>(
        &self,
        builder: NetworkBuilder<C, (), ()>,
        task_executor: &TaskExecutor,
        pool: Pool,
        client: C,
        data_dir: &ChainPath<DataDirPath>,
    ) -> NetworkHandle
    where
        C: BlockReader + HeaderProvider + Clone + Unpin + 'static,
        Pool: TransactionPool + Unpin + 'static,
    {
        let (handle, network, txpool, eth) = builder
            .transactions(
                pool, // Configure transactions manager
                TransactionsManagerConfig {
                    transaction_fetcher_config: TransactionFetcherConfig::new(
                        self.network.soft_limit_byte_size_pooled_transactions_response,
                        self.network
                            .soft_limit_byte_size_pooled_transactions_response_on_pack_request,
                    ),
                },
            )
            .request_handler(client)
            .split_with_handle();

        task_executor.spawn_critical("p2p txpool", txpool);
        task_executor.spawn_critical("p2p eth request handler", eth);

        let default_peers_path = data_dir.known_peers_path();
        let known_peers_file = self.network.persistent_peers_file(default_peers_path);
        task_executor.spawn_critical_with_graceful_shutdown_signal(
            "p2p network task",
            |shutdown| {
                network.run_until_graceful_shutdown(shutdown, |network| {
                    write_peers_to_file(network, known_peers_file)
                })
            },
        );

        handle
    }

    /// Fetches the head block from the database.
    ///
    /// If the database is empty, returns the genesis block.
    pub fn lookup_head<DB: Database>(&self, factory: ProviderFactory<DB>) -> RethResult<Head> {
        let provider = factory.provider()?;

        let head = provider.get_stage_checkpoint(StageId::Finish)?.unwrap_or_default().block_number;

        let header = provider
            .header_by_number(head)?
            .expect("the header for the latest block is missing, database is corrupt");

        let total_difficulty = provider
            .header_td_by_number(head)?
            .expect("the total difficulty for the latest block is missing, database is corrupt");

        let hash = provider
            .block_hash(head)?
            .expect("the hash for the latest block is missing, database is corrupt");

        Ok(Head {
            number: head,
            hash,
            difficulty: header.difficulty,
            total_difficulty,
            timestamp: header.timestamp,
        })
    }

    /// Attempt to look up the block number for the tip hash in the database.
    /// If it doesn't exist, download the header and return the block number.
    ///
    /// NOTE: The download is attempted with infinite retries.
    pub async fn lookup_or_fetch_tip<Provider, Client>(
        &self,
        provider: Provider,
        client: Client,
        tip: B256,
    ) -> RethResult<u64>
    where
        Provider: HeaderProvider,
        Client: HeadersClient,
    {
        let header = provider.header_by_hash_or_number(tip.into())?;

        // try to look up the header in the database
        if let Some(header) = header {
            info!(target: "reth::cli", ?tip, "Successfully looked up tip block in the database");
            return Ok(header.number)
        }

        Ok(self.fetch_tip_from_network(client, tip.into()).await?.number)
    }

    /// Attempt to look up the block with the given number and return the header.
    ///
    /// NOTE: The download is attempted with infinite retries.
    pub async fn fetch_tip_from_network<Client>(
        &self,
        client: Client,
        tip: BlockHashOrNumber,
    ) -> RethResult<SealedHeader>
    where
        Client: HeadersClient,
    {
        info!(target: "reth::cli", ?tip, "Fetching tip block from the network.");
        loop {
            match get_single_header(&client, tip).await {
                Ok(tip_header) => {
                    info!(target: "reth::cli", ?tip, "Successfully fetched tip");
                    return Ok(tip_header)
                }
                Err(error) => {
                    error!(target: "reth::cli", %error, "Failed to fetch the tip. Retrying...");
                }
            }
        }
    }

    /// Builds the [NetworkConfig] with the given [ProviderFactory].
    pub fn load_network_config<C>(
        &self,
        config: &Config,
        client: C,
        executor: TaskExecutor,
        head: Head,
        secret_key: SecretKey,
        default_peers_path: PathBuf,
    ) -> NetworkConfig<C> {
        let cfg_builder = self
            .network
            .network_config(config, self.chain.clone(), secret_key, default_peers_path)
            .with_task_executor(Box::new(executor))
            .set_head(head)
            .listener_addr(SocketAddr::V4(SocketAddrV4::new(
                self.network.addr,
                // set discovery port based on instance number
                self.network.port + self.instance - 1,
            )))
            .discovery_addr(SocketAddr::V4(SocketAddrV4::new(
                self.network.addr,
                // set discovery port based on instance number
                self.network.port + self.instance - 1,
            )));

        cfg_builder.build(client)
    }

    /// Builds the [Pipeline] with the given [ProviderFactory] and downloaders.
    #[allow(clippy::too_many_arguments)]
    pub async fn build_pipeline<DB, H, B, EvmConfig>(
        &self,
        provider_factory: ProviderFactory<DB>,
        stage_config: &StageConfig,
        header_downloader: H,
        body_downloader: B,
        consensus: Arc<dyn Consensus>,
        max_block: Option<u64>,
        continuous: bool,
        metrics_tx: reth_stages::MetricEventsSender,
        prune_config: Option<PruneConfig>,
        static_file_producer: StaticFileProducer<DB>,
        evm_config: EvmConfig,
    ) -> eyre::Result<Pipeline<DB>>
    where
        DB: Database + Clone + 'static,
        H: HeaderDownloader + 'static,
        B: BodyDownloader + 'static,
        EvmConfig: ConfigureEvm + Clone + 'static,
    {
        let mut builder = Pipeline::builder();

        if let Some(max_block) = max_block {
            debug!(target: "reth::cli", max_block, "Configuring builder to use max block");
            builder = builder.with_max_block(max_block)
        }

        let (tip_tx, tip_rx) = watch::channel(B256::ZERO);
        use revm_inspectors::stack::InspectorStackConfig;
        let factory = reth_revm::EvmProcessorFactory::new(self.chain.clone(), evm_config);

        let stack_config = InspectorStackConfig {
            use_printer_tracer: self.debug.print_inspector,
            hook: if let Some(hook_block) = self.debug.hook_block {
                Hook::Block(hook_block)
            } else if let Some(tx) = self.debug.hook_transaction {
                Hook::Transaction(tx)
            } else if self.debug.hook_all {
                Hook::All
            } else {
                Hook::None
            },
        };

        let factory = factory.with_stack_config(stack_config);

        let prune_modes = prune_config.map(|prune| prune.segments).unwrap_or_default();

        let header_mode =
            if continuous { HeaderSyncMode::Continuous } else { HeaderSyncMode::Tip(tip_rx) };
        let pipeline = builder
            .with_tip_sender(tip_tx)
            .with_metrics_tx(metrics_tx.clone())
            .add_stages(
                DefaultStages::new(
                    provider_factory.clone(),
                    header_mode,
                    Arc::clone(&consensus),
                    header_downloader,
                    body_downloader,
                    factory.clone(),
                )?
                .set(SenderRecoveryStage {
                    commit_threshold: stage_config.sender_recovery.commit_threshold,
                })
                .set(
                    ExecutionStage::new(
                        factory,
                        ExecutionStageThresholds {
                            max_blocks: stage_config.execution.max_blocks,
                            max_changes: stage_config.execution.max_changes,
                            max_cumulative_gas: stage_config.execution.max_cumulative_gas,
                            max_duration: stage_config.execution.max_duration,
                        },
                        stage_config
                            .merkle
                            .clean_threshold
                            .max(stage_config.account_hashing.clean_threshold)
                            .max(stage_config.storage_hashing.clean_threshold),
                        prune_modes.clone(),
                    )
                    .with_metrics_tx(metrics_tx),
                )
                .set(AccountHashingStage::new(
                    stage_config.account_hashing.clean_threshold,
                    stage_config.account_hashing.commit_threshold,
                ))
                .set(StorageHashingStage::new(
                    stage_config.storage_hashing.clean_threshold,
                    stage_config.storage_hashing.commit_threshold,
                ))
                .set(MerkleStage::new_execution(stage_config.merkle.clean_threshold))
                .set(TransactionLookupStage::new(
                    stage_config.transaction_lookup.chunk_size,
                    prune_modes.transaction_lookup,
                ))
                .set(IndexAccountHistoryStage::new(
                    stage_config.index_account_history.commit_threshold,
                    prune_modes.account_history,
                ))
                .set(IndexStorageHistoryStage::new(
                    stage_config.index_storage_history.commit_threshold,
                    prune_modes.storage_history,
                )),
            )
            .build(provider_factory, static_file_producer);

        Ok(pipeline)
    }

    /// Change rpc port numbers based on the instance number, using the inner
    /// [RpcServerArgs::adjust_instance_ports] method.
    pub fn adjust_instance_ports(&mut self) {
        self.rpc.adjust_instance_ports(self.instance);
    }

    /// Sets networking and RPC ports to zero, causing the OS to choose random unused ports when
    /// sockets are bound.
    pub fn with_unused_ports(mut self) -> Self {
        self.rpc = self.rpc.with_unused_ports();
        self.network = self.network.with_unused_ports();
        self
    }
}

impl Default for NodeConfig {
    fn default() -> Self {
        Self {
            config: None,
            chain: MAINNET.clone(),
            metrics: None,
            instance: 1,
            trusted_setup_file: None,
            network: NetworkArgs::default(),
            rpc: RpcServerArgs::default(),
            txpool: TxPoolArgs::default(),
            builder: PayloadBuilderArgs::default(),
            debug: DebugArgs::default(),
            db: DatabaseArgs::default(),
            dev: DevArgs::default(),
            pruning: PruningArgs::default(),
<<<<<<< HEAD
            #[cfg(feature = "optimism")]
            rollup: crate::args::RollupArgs::default(),
            genesis_update: None,
=======
>>>>>>> c5955f13
        }
    }
}<|MERGE_RESOLUTION|>--- conflicted
+++ resolved
@@ -196,17 +196,11 @@
 
     /// All pruning related arguments
     pub pruning: PruningArgs,
-<<<<<<< HEAD
-
-    /// Rollup related arguments
-    #[cfg(feature = "optimism")]
-    pub rollup: crate::args::RollupArgs,
+
     /* ------LUMIO-START------- */
     ///Lumio genesis update
     pub genesis_update: Option<PathBuf>,
     /* ------LUMIO-END------- */
-=======
->>>>>>> c5955f13
 }
 
 impl NodeConfig {
@@ -226,12 +220,7 @@
             db: DatabaseArgs::default(),
             dev: DevArgs::default(),
             pruning: PruningArgs::default(),
-<<<<<<< HEAD
-            #[cfg(feature = "optimism")]
-            rollup: crate::args::RollupArgs::default(),
             genesis_update: None,
-=======
->>>>>>> c5955f13
         };
 
         // set all ports to zero by default for test instances
@@ -930,12 +919,7 @@
             db: DatabaseArgs::default(),
             dev: DevArgs::default(),
             pruning: PruningArgs::default(),
-<<<<<<< HEAD
-            #[cfg(feature = "optimism")]
-            rollup: crate::args::RollupArgs::default(),
             genesis_update: None,
-=======
->>>>>>> c5955f13
         }
     }
 }