//! Support for customizing the node

use crate::{
    args::{
        get_secret_key, DatabaseArgs, DebugArgs, DevArgs, NetworkArgs, PayloadBuilderArgs,
        PruningArgs, RpcServerArgs, TxPoolArgs,
    },
    cli::config::RethTransactionPoolConfig,
    dirs::{ChainPath, DataDirPath},
    metrics::prometheus_exporter,
    utils::{get_single_header, write_peers_to_file},
};
use metrics_exporter_prometheus::PrometheusHandle;
use once_cell::sync::Lazy;
use reth_auto_seal_consensus::{AutoSealConsensus, MiningMode};
use reth_beacon_consensus::BeaconConsensus;
use reth_blockchain_tree::{
    config::BlockchainTreeConfig, externals::TreeExternals, BlockchainTree,
};
use reth_config::{
    config::{PruneConfig, StageConfig},
    Config,
};
use reth_db::{database::Database, database_metrics::DatabaseMetrics};
use reth_downloaders::{
    bodies::bodies::BodiesDownloaderBuilder,
    headers::reverse_headers::ReverseHeadersDownloaderBuilder,
};
use reth_interfaces::{
    blockchain_tree::BlockchainTreeEngine,
    consensus::Consensus,
    p2p::{
        bodies::{client::BodiesClient, downloader::BodyDownloader},
        headers::{client::HeadersClient, downloader::HeaderDownloader},
    },
    RethResult,
};
use reth_network::{
    transactions::{TransactionFetcherConfig, TransactionsManagerConfig},
    NetworkBuilder, NetworkConfig, NetworkHandle, NetworkManager,
};
use reth_node_api::ConfigureEvm;
use reth_primitives::{
    constants::eip4844::{LoadKzgSettingsError, MAINNET_KZG_TRUSTED_SETUP},
    kzg::KzgSettings,
    stage::StageId,
    BlockHashOrNumber, BlockNumber, ChainSpec, Head, SealedHeader, TxHash, B256, MAINNET,
};
use reth_provider::{
    providers::{BlockchainProvider, StaticFileProvider},
    BlockHashReader, BlockNumReader, BlockReader, BlockchainTreePendingStateProvider,
    CanonStateSubscriptions, HeaderProvider, HeaderSyncMode, ProviderFactory,
    StageCheckpointReader,
};
use reth_revm::{
    stack::{Hook, InspectorStackConfig},
    EvmProcessorFactory,
};
use reth_stages::{
    prelude::*,
    stages::{
        AccountHashingStage, ExecutionStage, ExecutionStageThresholds, IndexAccountHistoryStage,
        IndexStorageHistoryStage, MerkleStage, SenderRecoveryStage, StorageHashingStage,
        TransactionLookupStage,
    },
    MetricEvent,
};
use reth_static_file::StaticFileProducer;
use reth_tasks::TaskExecutor;
use reth_transaction_pool::{
    blobstore::{DiskFileBlobStore, DiskFileBlobStoreConfig},
    EthTransactionPool, TransactionPool, TransactionValidationTaskExecutor,
};
use secp256k1::SecretKey;
use std::{
    net::{SocketAddr, SocketAddrV4},
    path::PathBuf,
    sync::Arc,
};
use tokio::sync::{
    mpsc::{Receiver, UnboundedSender},
    watch,
};
use tracing::*;

/// The default prometheus recorder handle. We use a global static to ensure that it is only
/// installed once.
pub static PROMETHEUS_RECORDER_HANDLE: Lazy<PrometheusHandle> =
    Lazy::new(|| prometheus_exporter::install_recorder().unwrap());

/// This includes all necessary configuration to launch the node.
/// The individual configuration options can be overwritten before launching the node.
///
/// # Example
/// ```rust
/// # use reth_tasks::{TaskManager, TaskSpawner};
/// # use reth_node_core::{
/// #     node_config::NodeConfig,
/// #     args::RpcServerArgs,
/// # };
/// # use reth_rpc_builder::RpcModuleSelection;
/// # use tokio::runtime::Handle;
///
/// async fn t() {
///     let handle = Handle::current();
///     let manager = TaskManager::new(handle);
///     let executor = manager.executor();
///
///     // create the builder
///     let builder = NodeConfig::default();
///
///     // configure the rpc apis
///     let mut rpc = RpcServerArgs::default().with_http().with_ws();
///     rpc.http_api = Some(RpcModuleSelection::All);
///     let builder = builder.with_rpc(rpc);
/// }
/// ```
///
/// This can also be used to launch a node with a temporary test database. This can be done with
/// the [NodeConfig::test] method.
///
/// # Example
/// ```rust
/// # use reth_tasks::{TaskManager, TaskSpawner};
/// # use reth_node_core::{
/// #     node_config::NodeConfig,
/// #     args::RpcServerArgs,
/// # };
/// # use reth_rpc_builder::RpcModuleSelection;
/// # use tokio::runtime::Handle;
///
/// async fn t() {
///     let handle = Handle::current();
///     let manager = TaskManager::new(handle);
///     let executor = manager.executor();
///
///     // create the builder with a test database, using the `test` method
///     let builder = NodeConfig::test();
///
///     // configure the rpc apis
///     let mut rpc = RpcServerArgs::default().with_http().with_ws();
///     rpc.http_api = Some(RpcModuleSelection::All);
///     let builder = builder.with_rpc(rpc);
/// }
/// ```
#[derive(Debug, Clone)]
pub struct NodeConfig {
    /// The path to the configuration file to use.
    pub config: Option<PathBuf>,

    /// The chain this node is running.
    ///
    /// Possible values are either a built-in chain or the path to a chain specification file.
    pub chain: Arc<ChainSpec>,

    /// Enable Prometheus metrics.
    ///
    /// The metrics will be served at the given interface and port.
    pub metrics: Option<SocketAddr>,

    /// Add a new instance of a node.
    ///
    /// Configures the ports of the node to avoid conflicts with the defaults.
    /// This is useful for running multiple nodes on the same machine.
    ///
    /// Max number of instances is 200. It is chosen in a way so that it's not possible to have
    /// port numbers that conflict with each other.
    ///
    /// Changes to the following port numbers:
    /// - DISCOVERY_PORT: default + `instance` - 1
    /// - AUTH_PORT: default + `instance` * 100 - 100
    /// - HTTP_RPC_PORT: default - `instance` + 1
    /// - WS_RPC_PORT: default + `instance` * 2 - 2
    pub instance: u16,

    /// Overrides the KZG trusted setup by reading from the supplied file.
    pub trusted_setup_file: Option<PathBuf>,

    /// All networking related arguments
    pub network: NetworkArgs,

    /// All rpc related arguments
    pub rpc: RpcServerArgs,

    /// All txpool related arguments with --txpool prefix
    pub txpool: TxPoolArgs,

    /// All payload builder related arguments
    pub builder: PayloadBuilderArgs,

    /// All debug related arguments with --debug prefix
    pub debug: DebugArgs,

    /// All database related arguments
    pub db: DatabaseArgs,

    /// All dev related arguments with --dev prefix
    pub dev: DevArgs,

    /// All pruning related arguments
    pub pruning: PruningArgs,

    /* ------LUMIO-START------- */
    ///Lumio genesis update
    pub genesis_update: Option<PathBuf>,
    /* ------LUMIO-END------- */
}

impl NodeConfig {
    /// Creates a testing [NodeConfig], causing the database to be launched ephemerally.
    pub fn test() -> Self {
<<<<<<< HEAD
        let mut test = Self {
            config: None,
            chain: MAINNET.clone(),
            metrics: None,
            instance: 1,
            trusted_setup_file: None,
            network: NetworkArgs::default(),
            rpc: RpcServerArgs::default(),
            txpool: TxPoolArgs::default(),
            builder: PayloadBuilderArgs::default(),
            debug: DebugArgs::default(),
            db: DatabaseArgs::default(),
            dev: DevArgs::default(),
            pruning: PruningArgs::default(),
            genesis_update: None,
        };

        // set all ports to zero by default for test instances
        test = test.with_unused_ports();
        test
=======
        Self::default()
            // set all ports to zero by default for test instances
            .with_unused_ports()
>>>>>>> fdbe63b1
    }

    /// Sets --dev mode for the node
    pub const fn dev(mut self) -> Self {
        self.dev.dev = true;
        self
    }

    /// Set the config file for the node
    pub fn with_config(mut self, config: impl Into<PathBuf>) -> Self {
        self.config = Some(config.into());
        self
    }

    /// Set the [ChainSpec] for the node
    pub fn with_chain(mut self, chain: impl Into<Arc<ChainSpec>>) -> Self {
        self.chain = chain.into();
        self
    }

    /// Set the metrics address for the node
    pub fn with_metrics(mut self, metrics: SocketAddr) -> Self {
        self.metrics = Some(metrics);
        self
    }

    /// Set the instance for the node
    pub fn with_instance(mut self, instance: u16) -> Self {
        self.instance = instance;
        self
    }

    /// Set the trusted setup file for the node
    pub fn with_trusted_setup_file(mut self, trusted_setup_file: impl Into<PathBuf>) -> Self {
        self.trusted_setup_file = Some(trusted_setup_file.into());
        self
    }

    /// Set the network args for the node
    pub fn with_network(mut self, network: NetworkArgs) -> Self {
        self.network = network;
        self
    }

    /// Set the rpc args for the node
    pub fn with_rpc(mut self, rpc: RpcServerArgs) -> Self {
        self.rpc = rpc;
        self
    }

    /// Set the txpool args for the node
    pub fn with_txpool(mut self, txpool: TxPoolArgs) -> Self {
        self.txpool = txpool;
        self
    }

    /// Set the builder args for the node
    pub fn with_payload_builder(mut self, builder: PayloadBuilderArgs) -> Self {
        self.builder = builder;
        self
    }

    /// Set the debug args for the node
    pub fn with_debug(mut self, debug: DebugArgs) -> Self {
        self.debug = debug;
        self
    }

    /// Set the database args for the node
    pub fn with_db(mut self, db: DatabaseArgs) -> Self {
        self.db = db;
        self
    }

    /// Set the dev args for the node
    pub fn with_dev(mut self, dev: DevArgs) -> Self {
        self.dev = dev;
        self
    }

    /// Set the pruning args for the node
    pub fn with_pruning(mut self, pruning: PruningArgs) -> Self {
        self.pruning = pruning;
        self
    }

    /// Get the network secret from the given data dir
    pub fn network_secret(&self, data_dir: &ChainPath<DataDirPath>) -> eyre::Result<SecretKey> {
        let network_secret_path =
            self.network.p2p_secret_key.clone().unwrap_or_else(|| data_dir.p2p_secret_path());
        debug!(target: "reth::cli", ?network_secret_path, "Loading p2p key file");
        let secret_key = get_secret_key(&network_secret_path)?;
        Ok(secret_key)
    }

    /// Returns the initial pipeline target, based on whether or not the node is running in
    /// `debug.tip` mode, `debug.continuous` mode, or neither.
    ///
    /// If running in `debug.tip` mode, the configured tip is returned.
    /// Otherwise, if running in `debug.continuous` mode, the genesis hash is returned.
    /// Otherwise, `None` is returned. This is what the node will do by default.
    pub fn initial_pipeline_target(&self, genesis_hash: B256) -> Option<B256> {
        if let Some(tip) = self.debug.tip {
            // Set the provided tip as the initial pipeline target.
            debug!(target: "reth::cli", %tip, "Tip manually set");
            Some(tip)
        } else if self.debug.continuous {
            // Set genesis as the initial pipeline target.
            // This will allow the downloader to start
            debug!(target: "reth::cli", "Continuous sync mode enabled");
            Some(genesis_hash)
        } else {
            None
        }
    }

    /// Returns pruning configuration.
    pub fn prune_config(&self) -> eyre::Result<Option<PruneConfig>> {
        self.pruning.prune_config(Arc::clone(&self.chain))
    }

    /// Returns the max block that the node should run to, looking it up from the network if
    /// necessary
    pub async fn max_block<Provider, Client>(
        &self,
        network_client: &Client,
        provider: Provider,
    ) -> eyre::Result<Option<BlockNumber>>
    where
        Provider: HeaderProvider,
        Client: HeadersClient,
    {
        let max_block = if let Some(block) = self.debug.max_block {
            Some(block)
        } else if let Some(tip) = self.debug.tip {
            Some(self.lookup_or_fetch_tip(provider, network_client, tip).await?)
        } else {
            None
        };

        Ok(max_block)
    }

    /// Get the [MiningMode] from the given dev args
    pub fn mining_mode(&self, pending_transactions_listener: Receiver<TxHash>) -> MiningMode {
        if let Some(interval) = self.dev.block_time {
            MiningMode::interval(interval)
        } else if let Some(max_transactions) = self.dev.block_max_transactions {
            MiningMode::instant(max_transactions, pending_transactions_listener)
        } else {
            info!(target: "reth::cli", "No mining mode specified, defaulting to ReadyTransaction");
            MiningMode::instant(1, pending_transactions_listener)
        }
    }

    /// Create the [NetworkConfig] for the node
    pub fn network_config<C>(
        &self,
        config: &Config,
        client: C,
        executor: TaskExecutor,
        head: Head,
        data_dir: &ChainPath<DataDirPath>,
    ) -> eyre::Result<NetworkConfig<C>> {
        info!(target: "reth::cli", "Connecting to P2P network");
        let secret_key = self.network_secret(data_dir)?;
        let default_peers_path = data_dir.known_peers_path();
        Ok(self.load_network_config(
            config,
            client,
            executor.clone(),
            head,
            secret_key,
            default_peers_path.clone(),
        ))
    }

    /// Create the [NetworkBuilder].
    ///
    /// This only configures it and does not spawn it.
    pub async fn build_network<C>(
        &self,
        config: &Config,
        client: C,
        executor: TaskExecutor,
        head: Head,
        data_dir: &ChainPath<DataDirPath>,
    ) -> eyre::Result<NetworkBuilder<C, (), ()>>
    where
        C: BlockNumReader,
    {
        let network_config = self.network_config(config, client, executor, head, data_dir)?;
        let builder = NetworkManager::builder(network_config).await?;
        Ok(builder)
    }

    /// Build the blockchain tree
    pub fn build_blockchain_tree<DB, EvmConfig>(
        &self,
        provider_factory: ProviderFactory<DB>,
        consensus: Arc<dyn Consensus>,
        prune_config: Option<PruneConfig>,
        sync_metrics_tx: UnboundedSender<MetricEvent>,
        tree_config: BlockchainTreeConfig,
        evm_config: EvmConfig,
    ) -> eyre::Result<BlockchainTree<DB, EvmProcessorFactory<EvmConfig>>>
    where
        DB: Database + Unpin + Clone + 'static,
        EvmConfig: ConfigureEvm + Clone + 'static,
    {
        // configure blockchain tree
        let tree_externals = TreeExternals::new(
            provider_factory.clone(),
            consensus.clone(),
            EvmProcessorFactory::new(self.chain.clone(), evm_config),
        );
        let tree = BlockchainTree::new(
            tree_externals,
            tree_config,
            prune_config.clone().map(|config| config.segments),
        )?
        .with_sync_metrics_tx(sync_metrics_tx.clone());

        Ok(tree)
    }

    /// Build a transaction pool and spawn the transaction pool maintenance task
    pub fn build_and_spawn_txpool<DB, Tree>(
        &self,
        blockchain_db: &BlockchainProvider<DB, Tree>,
        head: Head,
        executor: &TaskExecutor,
        data_dir: &ChainPath<DataDirPath>,
    ) -> eyre::Result<EthTransactionPool<BlockchainProvider<DB, Tree>, DiskFileBlobStore>>
    where
        DB: Database + Unpin + Clone + 'static,
        Tree: BlockchainTreeEngine
            + BlockchainTreePendingStateProvider
            + CanonStateSubscriptions
            + Clone
            + 'static,
    {
        let blob_store = DiskFileBlobStore::open(
            data_dir.blobstore_path(),
            DiskFileBlobStoreConfig::default()
                .with_max_cached_entries(self.txpool.max_cached_entries),
        )?;
        let validator = TransactionValidationTaskExecutor::eth_builder(Arc::clone(&self.chain))
            .with_head_timestamp(head.timestamp)
            .kzg_settings(self.kzg_settings()?)
            // use an additional validation task so we can validate transactions in parallel
            .with_additional_tasks(1)
            // set the max tx size in bytes allowed to enter the pool
            .with_max_tx_input_bytes(self.txpool.max_tx_input_bytes)
            .build_with_tasks(blockchain_db.clone(), executor.clone(), blob_store.clone());

        let transaction_pool =
            reth_transaction_pool::Pool::eth_pool(validator, blob_store, self.txpool.pool_config());
        info!(target: "reth::cli", "Transaction pool initialized");
        let transactions_path = data_dir.txpool_transactions_path();

        // spawn txpool maintenance task
        {
            let pool = transaction_pool.clone();
            let chain_events = blockchain_db.canonical_state_stream();
            let client = blockchain_db.clone();
            let transactions_backup_config =
                reth_transaction_pool::maintain::LocalTransactionBackupConfig::with_local_txs_backup(transactions_path);

            executor.spawn_critical_with_graceful_shutdown_signal(
                "local transactions backup task",
                |shutdown| {
                    reth_transaction_pool::maintain::backup_local_transactions_task(
                        shutdown,
                        pool.clone(),
                        transactions_backup_config,
                    )
                },
            );

            // spawn the maintenance task
            executor.spawn_critical(
                "txpool maintenance task",
                reth_transaction_pool::maintain::maintain_transaction_pool_future(
                    client,
                    pool,
                    chain_events,
                    executor.clone(),
                    Default::default(),
                ),
            );
            debug!(target: "reth::cli", "Spawned txpool maintenance task");
        }

        Ok(transaction_pool)
    }

    /// Returns the [Consensus] instance to use.
    ///
    /// By default this will be a [BeaconConsensus] instance, but if the `--dev` flag is set, it
    /// will be an [AutoSealConsensus] instance.
    pub fn consensus(&self) -> Arc<dyn Consensus> {
        if self.dev.dev {
            Arc::new(AutoSealConsensus::new(Arc::clone(&self.chain)))
        } else {
            Arc::new(BeaconConsensus::new(Arc::clone(&self.chain)))
        }
    }

    /// Constructs a [Pipeline] that's wired to the network
    #[allow(clippy::too_many_arguments)]
    pub async fn build_networked_pipeline<DB, Client, EvmConfig>(
        &self,
        config: &StageConfig,
        client: Client,
        consensus: Arc<dyn Consensus>,
        provider_factory: ProviderFactory<DB>,
        task_executor: &TaskExecutor,
        metrics_tx: reth_stages::MetricEventsSender,
        prune_config: Option<PruneConfig>,
        max_block: Option<BlockNumber>,
        static_file_producer: StaticFileProducer<DB>,
        evm_config: EvmConfig,
    ) -> eyre::Result<Pipeline<DB>>
    where
        DB: Database + Unpin + Clone + 'static,
        Client: HeadersClient + BodiesClient + Clone + 'static,
        EvmConfig: ConfigureEvm + Clone + 'static,
    {
        // building network downloaders using the fetch client
        let header_downloader = ReverseHeadersDownloaderBuilder::new(config.headers)
            .build(client.clone(), Arc::clone(&consensus))
            .into_task_with(task_executor);

        let body_downloader = BodiesDownloaderBuilder::new(config.bodies)
            .build(client, Arc::clone(&consensus), provider_factory.clone())
            .into_task_with(task_executor);

        let pipeline = self
            .build_pipeline(
                provider_factory,
                config,
                header_downloader,
                body_downloader,
                consensus,
                max_block,
                self.debug.continuous,
                metrics_tx,
                prune_config,
                static_file_producer,
                evm_config,
            )
            .await?;

        Ok(pipeline)
    }

    /// Loads the trusted setup params from a given file path or falls back to
    /// `MAINNET_KZG_TRUSTED_SETUP`.
    pub fn kzg_settings(&self) -> eyre::Result<Arc<KzgSettings>> {
        if let Some(ref trusted_setup_file) = self.trusted_setup_file {
            let trusted_setup = KzgSettings::load_trusted_setup_file(trusted_setup_file)
                .map_err(LoadKzgSettingsError::KzgError)?;
            Ok(Arc::new(trusted_setup))
        } else {
            Ok(Arc::clone(&MAINNET_KZG_TRUSTED_SETUP))
        }
    }

    /// Installs the prometheus recorder.
    pub fn install_prometheus_recorder(&self) -> eyre::Result<PrometheusHandle> {
        Ok(PROMETHEUS_RECORDER_HANDLE.clone())
    }

    /// Serves the prometheus endpoint over HTTP with the given database and prometheus handle.
    pub async fn start_metrics_endpoint<Metrics>(
        &self,
        prometheus_handle: PrometheusHandle,
        db: Metrics,
        static_file_provider: StaticFileProvider,
    ) -> eyre::Result<()>
    where
        Metrics: DatabaseMetrics + 'static + Send + Sync,
    {
        if let Some(listen_addr) = self.metrics {
            info!(target: "reth::cli", addr = %listen_addr, "Starting metrics endpoint");
            prometheus_exporter::serve(
                listen_addr,
                prometheus_handle,
                db,
                static_file_provider,
                metrics_process::Collector::default(),
            )
            .await?;
        }

        Ok(())
    }

    /// Spawns the configured network and associated tasks and returns the [NetworkHandle] connected
    /// to that network.
    pub fn start_network<C, Pool>(
        &self,
        builder: NetworkBuilder<C, (), ()>,
        task_executor: &TaskExecutor,
        pool: Pool,
        client: C,
        data_dir: &ChainPath<DataDirPath>,
    ) -> NetworkHandle
    where
        C: BlockReader + HeaderProvider + Clone + Unpin + 'static,
        Pool: TransactionPool + Unpin + 'static,
    {
        let (handle, network, txpool, eth) = builder
            .transactions(
                pool, // Configure transactions manager
                TransactionsManagerConfig {
                    transaction_fetcher_config: TransactionFetcherConfig::new(
                        self.network.soft_limit_byte_size_pooled_transactions_response,
                        self.network
                            .soft_limit_byte_size_pooled_transactions_response_on_pack_request,
                    ),
                },
            )
            .request_handler(client)
            .split_with_handle();

        task_executor.spawn_critical("p2p txpool", txpool);
        task_executor.spawn_critical("p2p eth request handler", eth);

        let default_peers_path = data_dir.known_peers_path();
        let known_peers_file = self.network.persistent_peers_file(default_peers_path);
        task_executor.spawn_critical_with_graceful_shutdown_signal(
            "p2p network task",
            |shutdown| {
                network.run_until_graceful_shutdown(shutdown, |network| {
                    write_peers_to_file(network, known_peers_file)
                })
            },
        );

        handle
    }

    /// Fetches the head block from the database.
    ///
    /// If the database is empty, returns the genesis block.
    pub fn lookup_head<DB: Database>(&self, factory: ProviderFactory<DB>) -> RethResult<Head> {
        let provider = factory.provider()?;

        let head = provider.get_stage_checkpoint(StageId::Finish)?.unwrap_or_default().block_number;

        let header = provider
            .header_by_number(head)?
            .expect("the header for the latest block is missing, database is corrupt");

        let total_difficulty = provider
            .header_td_by_number(head)?
            .expect("the total difficulty for the latest block is missing, database is corrupt");

        let hash = provider
            .block_hash(head)?
            .expect("the hash for the latest block is missing, database is corrupt");

        Ok(Head {
            number: head,
            hash,
            difficulty: header.difficulty,
            total_difficulty,
            timestamp: header.timestamp,
        })
    }

    /// Attempt to look up the block number for the tip hash in the database.
    /// If it doesn't exist, download the header and return the block number.
    ///
    /// NOTE: The download is attempted with infinite retries.
    pub async fn lookup_or_fetch_tip<Provider, Client>(
        &self,
        provider: Provider,
        client: Client,
        tip: B256,
    ) -> RethResult<u64>
    where
        Provider: HeaderProvider,
        Client: HeadersClient,
    {
        let header = provider.header_by_hash_or_number(tip.into())?;

        // try to look up the header in the database
        if let Some(header) = header {
            info!(target: "reth::cli", ?tip, "Successfully looked up tip block in the database");
            return Ok(header.number)
        }

        Ok(self.fetch_tip_from_network(client, tip.into()).await?.number)
    }

    /// Attempt to look up the block with the given number and return the header.
    ///
    /// NOTE: The download is attempted with infinite retries.
    pub async fn fetch_tip_from_network<Client>(
        &self,
        client: Client,
        tip: BlockHashOrNumber,
    ) -> RethResult<SealedHeader>
    where
        Client: HeadersClient,
    {
        info!(target: "reth::cli", ?tip, "Fetching tip block from the network.");
        loop {
            match get_single_header(&client, tip).await {
                Ok(tip_header) => {
                    info!(target: "reth::cli", ?tip, "Successfully fetched tip");
                    return Ok(tip_header)
                }
                Err(error) => {
                    error!(target: "reth::cli", %error, "Failed to fetch the tip. Retrying...");
                }
            }
        }
    }

    /// Builds the [NetworkConfig] with the given [ProviderFactory].
    pub fn load_network_config<C>(
        &self,
        config: &Config,
        client: C,
        executor: TaskExecutor,
        head: Head,
        secret_key: SecretKey,
        default_peers_path: PathBuf,
    ) -> NetworkConfig<C> {
        let cfg_builder = self
            .network
            .network_config(config, self.chain.clone(), secret_key, default_peers_path)
            .with_task_executor(Box::new(executor))
            .set_head(head)
            .listener_addr(SocketAddr::V4(SocketAddrV4::new(
                self.network.addr,
                // set discovery port based on instance number
                self.network.port + self.instance - 1,
            )))
            .discovery_addr(SocketAddr::V4(SocketAddrV4::new(
                self.network.addr,
                // set discovery port based on instance number
                self.network.port + self.instance - 1,
            )));

        cfg_builder.build(client)
    }

    /// Builds the [Pipeline] with the given [ProviderFactory] and downloaders.
    #[allow(clippy::too_many_arguments)]
    pub async fn build_pipeline<DB, H, B, EvmConfig>(
        &self,
        provider_factory: ProviderFactory<DB>,
        stage_config: &StageConfig,
        header_downloader: H,
        body_downloader: B,
        consensus: Arc<dyn Consensus>,
        max_block: Option<u64>,
        continuous: bool,
        metrics_tx: reth_stages::MetricEventsSender,
        prune_config: Option<PruneConfig>,
        static_file_producer: StaticFileProducer<DB>,
        evm_config: EvmConfig,
    ) -> eyre::Result<Pipeline<DB>>
    where
        DB: Database + Clone + 'static,
        H: HeaderDownloader + 'static,
        B: BodyDownloader + 'static,
        EvmConfig: ConfigureEvm + Clone + 'static,
    {
        let mut builder = Pipeline::builder();

        if let Some(max_block) = max_block {
            debug!(target: "reth::cli", max_block, "Configuring builder to use max block");
            builder = builder.with_max_block(max_block)
        }

        let (tip_tx, tip_rx) = watch::channel(B256::ZERO);
        let factory = reth_revm::EvmProcessorFactory::new(self.chain.clone(), evm_config);

        let stack_config = InspectorStackConfig {
            use_printer_tracer: self.debug.print_inspector,
            hook: if let Some(hook_block) = self.debug.hook_block {
                Hook::Block(hook_block)
            } else if let Some(tx) = self.debug.hook_transaction {
                Hook::Transaction(tx)
            } else if self.debug.hook_all {
                Hook::All
            } else {
                Hook::None
            },
        };

        let factory = factory.with_stack_config(stack_config);

        let prune_modes = prune_config.map(|prune| prune.segments).unwrap_or_default();

        let header_mode =
            if continuous { HeaderSyncMode::Continuous } else { HeaderSyncMode::Tip(tip_rx) };
        let pipeline = builder
            .with_tip_sender(tip_tx)
            .with_metrics_tx(metrics_tx.clone())
            .add_stages(
                DefaultStages::new(
                    provider_factory.clone(),
                    header_mode,
                    Arc::clone(&consensus),
                    header_downloader,
                    body_downloader,
                    factory.clone(),
                    stage_config.etl.clone(),
                )
                .set(SenderRecoveryStage {
                    commit_threshold: stage_config.sender_recovery.commit_threshold,
                })
                .set(
                    ExecutionStage::new(
                        factory,
                        ExecutionStageThresholds {
                            max_blocks: stage_config.execution.max_blocks,
                            max_changes: stage_config.execution.max_changes,
                            max_cumulative_gas: stage_config.execution.max_cumulative_gas,
                            max_duration: stage_config.execution.max_duration,
                        },
                        stage_config
                            .merkle
                            .clean_threshold
                            .max(stage_config.account_hashing.clean_threshold)
                            .max(stage_config.storage_hashing.clean_threshold),
                        prune_modes.clone(),
                    )
                    .with_metrics_tx(metrics_tx),
                )
                .set(AccountHashingStage::new(
                    stage_config.account_hashing.clean_threshold,
                    stage_config.account_hashing.commit_threshold,
                ))
                .set(StorageHashingStage::new(
                    stage_config.storage_hashing.clean_threshold,
                    stage_config.storage_hashing.commit_threshold,
                ))
                .set(MerkleStage::new_execution(stage_config.merkle.clean_threshold))
                .set(TransactionLookupStage::new(
                    stage_config.transaction_lookup.chunk_size,
                    stage_config.etl.clone(),
                    prune_modes.transaction_lookup,
                ))
                .set(IndexAccountHistoryStage::new(
                    stage_config.index_account_history.commit_threshold,
                    prune_modes.account_history,
                ))
                .set(IndexStorageHistoryStage::new(
                    stage_config.index_storage_history.commit_threshold,
                    prune_modes.storage_history,
                )),
            )
            .build(provider_factory, static_file_producer);

        Ok(pipeline)
    }

    /// Change rpc port numbers based on the instance number, using the inner
    /// [RpcServerArgs::adjust_instance_ports] method.
    pub fn adjust_instance_ports(&mut self) {
        self.rpc.adjust_instance_ports(self.instance);
    }

    /// Sets networking and RPC ports to zero, causing the OS to choose random unused ports when
    /// sockets are bound.
    pub fn with_unused_ports(mut self) -> Self {
        self.rpc = self.rpc.with_unused_ports();
        self.network = self.network.with_unused_ports();
        self
    }
}

impl Default for NodeConfig {
    fn default() -> Self {
        Self {
            config: None,
            chain: MAINNET.clone(),
            metrics: None,
            instance: 1,
            trusted_setup_file: None,
            network: NetworkArgs::default(),
            rpc: RpcServerArgs::default(),
            txpool: TxPoolArgs::default(),
            builder: PayloadBuilderArgs::default(),
            debug: DebugArgs::default(),
            db: DatabaseArgs::default(),
            dev: DevArgs::default(),
            pruning: PruningArgs::default(),
            genesis_update: None,
        }
    }
}<|MERGE_RESOLUTION|>--- conflicted
+++ resolved
@@ -209,32 +209,9 @@
 impl NodeConfig {
     /// Creates a testing [NodeConfig], causing the database to be launched ephemerally.
     pub fn test() -> Self {
-<<<<<<< HEAD
-        let mut test = Self {
-            config: None,
-            chain: MAINNET.clone(),
-            metrics: None,
-            instance: 1,
-            trusted_setup_file: None,
-            network: NetworkArgs::default(),
-            rpc: RpcServerArgs::default(),
-            txpool: TxPoolArgs::default(),
-            builder: PayloadBuilderArgs::default(),
-            debug: DebugArgs::default(),
-            db: DatabaseArgs::default(),
-            dev: DevArgs::default(),
-            pruning: PruningArgs::default(),
-            genesis_update: None,
-        };
-
-        // set all ports to zero by default for test instances
-        test = test.with_unused_ports();
-        test
-=======
         Self::default()
             // set all ports to zero by default for test instances
             .with_unused_ports()
->>>>>>> fdbe63b1
     }
 
     /// Sets --dev mode for the node
