//! clap [Args](clap::Args) for RPC related arguments.

use crate::{
    args::{
        types::{MaxU32, ZeroAsNoneU64},
        GasPriceOracleArgs, RpcStateCacheArgs,
    },
    cli::config::RethRpcConfig,
    utils::get_or_create_jwt_secret_from_path,
};
use clap::{
    builder::{PossibleValue, RangedU64ValueParser, TypedValueParser},
    Arg, Args, Command,
};
use rand::Rng;
use reth_network_api::{NetworkInfo, Peers};
use reth_node_api::{ConfigureEvmEnv, EngineTypes};
use reth_provider::{
    AccountReader, BlockReaderIdExt, CanonStateSubscriptions, ChainSpecProvider, ChangeSetReader,
    EvmEnvProvider, HeaderProvider, StateProviderFactory,
};
use reth_rpc::{
    eth::{cache::EthStateCacheConfig, gas_oracle::GasPriceOracleConfig, RPC_DEFAULT_GAS_CAP},
    JwtError, JwtSecret,
};
use reth_rpc_builder::{
    auth::{AuthServerConfig, AuthServerHandle},
    constants,
    error::RpcError,
    EthConfig, IpcServerBuilder, RethRpcModule, RpcModuleConfig, RpcModuleSelection,
    RpcServerConfig, RpcServerHandle, ServerBuilder, TransportRpcModuleConfig,
};
use reth_rpc_engine_api::EngineApi;
use reth_tasks::TaskSpawner;
use reth_transaction_pool::TransactionPool;
use std::{
    ffi::OsStr,
    net::{IpAddr, Ipv4Addr, SocketAddr},
    path::PathBuf,
};
<<<<<<< HEAD
use tracing::{debug, info};
/* ------LUMIO-START------- */
use reth_provider::LumioProvider;
/* ------LUMIO-END------- */
=======
use tracing::debug;
>>>>>>> c5955f13

/// Default max number of subscriptions per connection.
pub(crate) const RPC_DEFAULT_MAX_SUBS_PER_CONN: u32 = 1024;

/// Default max request size in MB.
pub(crate) const RPC_DEFAULT_MAX_REQUEST_SIZE_MB: u32 = 15;

/// Default max response size in MB.
///
/// This is only relevant for very large trace responses.
pub(crate) const RPC_DEFAULT_MAX_RESPONSE_SIZE_MB: u32 = 160;

/// Default number of incoming connections.
pub(crate) const RPC_DEFAULT_MAX_CONNECTIONS: u32 = 500;

/// Parameters for configuring the rpc more granularity via CLI
#[derive(Debug, Clone, Args, PartialEq, Eq)]
#[command(next_help_heading = "RPC")]
pub struct RpcServerArgs {
    /// Enable the HTTP-RPC server
    #[arg(long, default_value_if("dev", "true", "true"))]
    pub http: bool,

    /// Http server address to listen on
    #[arg(long = "http.addr", default_value_t = IpAddr::V4(Ipv4Addr::LOCALHOST))]
    pub http_addr: IpAddr,

    /// Http server port to listen on
    #[arg(long = "http.port", default_value_t = constants::DEFAULT_HTTP_RPC_PORT)]
    pub http_port: u16,

    /// Rpc Modules to be configured for the HTTP server
    #[arg(long = "http.api", value_parser = RpcModuleSelectionValueParser::default())]
    pub http_api: Option<RpcModuleSelection>,

    /// Http Corsdomain to allow request from
    #[arg(long = "http.corsdomain")]
    pub http_corsdomain: Option<String>,

    /// Enable the WS-RPC server
    #[arg(long)]
    pub ws: bool,

    /// Ws server address to listen on
    #[arg(long = "ws.addr", default_value_t = IpAddr::V4(Ipv4Addr::LOCALHOST))]
    pub ws_addr: IpAddr,

    /// Ws server port to listen on
    #[arg(long = "ws.port", default_value_t = constants::DEFAULT_WS_RPC_PORT)]
    pub ws_port: u16,

    /// Origins from which to accept WebSocket requests
    #[arg(id = "ws.origins", long = "ws.origins")]
    pub ws_allowed_origins: Option<String>,

    /// Rpc Modules to be configured for the WS server
    #[arg(long = "ws.api", value_parser = RpcModuleSelectionValueParser::default())]
    pub ws_api: Option<RpcModuleSelection>,

    /// Disable the IPC-RPC  server
    #[arg(long)]
    pub ipcdisable: bool,

    /// Filename for IPC socket/pipe within the datadir
    #[arg(long, default_value_t = constants::DEFAULT_IPC_ENDPOINT.to_string())]
    pub ipcpath: String,

    /// Auth server address to listen on
    #[arg(long = "authrpc.addr", default_value_t = IpAddr::V4(Ipv4Addr::LOCALHOST))]
    pub auth_addr: IpAddr,

    /// Auth server port to listen on
    #[arg(long = "authrpc.port", default_value_t = constants::DEFAULT_AUTH_PORT)]
    pub auth_port: u16,

    /// Path to a JWT secret to use for the authenticated engine-API RPC server.
    ///
    /// This will enforce JWT authentication for all requests coming from the consensus layer.
    ///
    /// If no path is provided, a secret will be generated and stored in the datadir under
    /// `<DIR>/<CHAIN_ID>/jwt.hex`. For mainnet this would be `~/.reth/mainnet/jwt.hex` by default.
    #[arg(long = "authrpc.jwtsecret", value_name = "PATH", global = true, required = false)]
    pub auth_jwtsecret: Option<PathBuf>,

    /// Hex encoded JWT secret to authenticate the regular RPC server(s), see `--http.api` and
    /// `--ws.api`.
    ///
    /// This is __not__ used for the authenticated engine-API RPC server, see
    /// `--authrpc.jwtsecret`.
    #[arg(long = "rpc.jwtsecret", value_name = "HEX", global = true, required = false)]
    pub rpc_jwtsecret: Option<JwtSecret>,

    /// Set the maximum RPC request payload size for both HTTP and WS in megabytes.
    #[arg(long, default_value_t = RPC_DEFAULT_MAX_REQUEST_SIZE_MB.into())]
    pub rpc_max_request_size: MaxU32,

    /// Set the maximum RPC response payload size for both HTTP and WS in megabytes.
    #[arg(long, visible_alias = "--rpc.returndata.limit", default_value_t = RPC_DEFAULT_MAX_RESPONSE_SIZE_MB.into())]
    pub rpc_max_response_size: MaxU32,

    /// Set the the maximum concurrent subscriptions per connection.
    #[arg(long, default_value_t = RPC_DEFAULT_MAX_SUBS_PER_CONN.into())]
    pub rpc_max_subscriptions_per_connection: MaxU32,

    /// Maximum number of RPC server connections.
    #[arg(long, value_name = "COUNT", default_value_t = RPC_DEFAULT_MAX_CONNECTIONS.into())]
    pub rpc_max_connections: MaxU32,

    /// Maximum number of concurrent tracing requests.
    #[arg(long, value_name = "COUNT", default_value_t = constants::DEFAULT_MAX_TRACING_REQUESTS)]
    pub rpc_max_tracing_requests: u32,

    /// Maximum number of blocks that could be scanned per filter request. (0 = entire chain)
    #[arg(long, value_name = "COUNT", default_value_t = ZeroAsNoneU64::new(constants::DEFAULT_MAX_BLOCKS_PER_FILTER))]
    pub rpc_max_blocks_per_filter: ZeroAsNoneU64,

    /// Maximum number of logs that can be returned in a single response. (0 = no limit)
    #[arg(long, value_name = "COUNT", default_value_t = ZeroAsNoneU64::new(constants::DEFAULT_MAX_LOGS_PER_RESPONSE as u64))]
    pub rpc_max_logs_per_response: ZeroAsNoneU64,

    /// Maximum gas limit for `eth_call` and call tracing RPC methods.
    #[arg(
        long,
        alias = "rpc.gascap",
        value_name = "GAS_CAP",
        value_parser = RangedU64ValueParser::<u64>::new().range(1..),
        default_value_t = RPC_DEFAULT_GAS_CAP.into()
    )]
    pub rpc_gas_cap: u64,

    /// State cache configuration.
    #[command(flatten)]
    pub rpc_state_cache: RpcStateCacheArgs,

    /// Gas price oracle configuration.
    #[command(flatten)]
    pub gas_price_oracle: GasPriceOracleArgs,
}

impl RpcServerArgs {
    /// Enables the HTTP-RPC server.
    pub fn with_http(mut self) -> Self {
        self.http = true;
        self
    }

    /// Enables the WS-RPC server.
    pub fn with_ws(mut self) -> Self {
        self.ws = true;
        self
    }

    /// Change rpc port numbers based on the instance number.
    /// * The `auth_port` is scaled by a factor of `instance * 100`
    /// * The `http_port` is scaled by a factor of `-instance`
    /// * The `ws_port` is scaled by a factor of `instance * 2`
    /// * The `ipcpath` is appended with the instance number: `/tmp/reth.ipc-<instance>`
    ///
    /// # Panics
    /// Warning: if `instance` is zero in debug mode, this will panic.
    ///
    /// This will also panic in debug mode if either:
    /// * `instance` is greater than `655` (scaling would overflow `u16`)
    /// * `self.auth_port / 100 + (instance - 1)` would overflow `u16`
    ///
    /// In release mode, this will silently wrap around.
    pub fn adjust_instance_ports(&mut self, instance: u16) {
        debug_assert_ne!(instance, 0, "instance must be non-zero");
        // auth port is scaled by a factor of instance * 100
        self.auth_port += instance * 100 - 100;
        // http port is scaled by a factor of -instance
        self.http_port -= instance - 1;
        // ws port is scaled by a factor of instance * 2
        self.ws_port += instance * 2 - 2;

        // if multiple instances are being run, append the instance number to the ipc path
        if instance > 1 {
            self.ipcpath = format!("{}-{}", self.ipcpath, instance);
        }
    }

    /// Set the http port to zero, to allow the OS to assign a random unused port when the rpc
    /// server binds to a socket.
    pub fn with_http_unused_port(mut self) -> Self {
        self.http_port = 0;
        self
    }

    /// Set the ws port to zero, to allow the OS to assign a random unused port when the rpc
    /// server binds to a socket.
    pub fn with_ws_unused_port(mut self) -> Self {
        self.ws_port = 0;
        self
    }

    /// Set the auth port to zero, to allow the OS to assign a random unused port when the rpc
    /// server binds to a socket.
    pub fn with_auth_unused_port(mut self) -> Self {
        self.auth_port = 0;
        self
    }

    /// Append a random string to the ipc path, to prevent possible collisions when multiple nodes
    /// are being run on the same machine.
    pub fn with_ipc_random_path(mut self) -> Self {
        let random_string: String = rand::thread_rng()
            .sample_iter(rand::distributions::Alphanumeric)
            .take(8)
            .map(char::from)
            .collect();
        self.ipcpath = format!("{}-{}", self.ipcpath, random_string);
        self
    }

    /// Configure all ports to be set to a random unused port when bound, and set the IPC path to a
    /// random path.
    pub fn with_unused_ports(mut self) -> Self {
        self = self.with_http_unused_port();
        self = self.with_ws_unused_port();
        self = self.with_auth_unused_port();
        self = self.with_ipc_random_path();
        self
    }

    /// Convenience function for starting a rpc server with configs which extracted from cli args.
    pub async fn start_rpc_server<Provider, Pool, Network, Tasks, Events, EvmConfig>(
        &self,
        provider: Provider,
        pool: Pool,
        network: Network,
        executor: Tasks,
        events: Events,
        evm_config: EvmConfig,
    ) -> Result<RpcServerHandle, RpcError>
    where
        Provider: BlockReaderIdExt
            /* ------LUMIO-START------- */
            + LumioProvider
            /* ------LUMIO-END------- */
            + AccountReader
            + HeaderProvider
            + StateProviderFactory
            + EvmEnvProvider
            + ChainSpecProvider
            + ChangeSetReader
            + Clone
            + Unpin
            + 'static,
        Pool: TransactionPool + Clone + 'static,
        Network: NetworkInfo + Peers + Clone + 'static,
        Tasks: TaskSpawner + Clone + 'static,
        Events: CanonStateSubscriptions + Clone + 'static,
        EvmConfig: ConfigureEvmEnv + 'static,
    {
        reth_rpc_builder::launch(
            provider,
            pool,
            network,
            self.transport_rpc_module_config(),
            self.rpc_server_config(),
            executor,
            events,
            evm_config,
        )
        .await
    }

    /// Create Engine API server.
    #[allow(clippy::too_many_arguments)]
    pub async fn start_auth_server<Provider, Pool, Network, Tasks, EngineT, EvmConfig>(
        &self,
        provider: Provider,
        pool: Pool,
        network: Network,
        executor: Tasks,
        engine_api: EngineApi<Provider, EngineT>,
        jwt_secret: JwtSecret,
        evm_config: EvmConfig,
    ) -> Result<AuthServerHandle, RpcError>
    where
        Provider: BlockReaderIdExt
            /* ------LUMIO-START------- */
            + LumioProvider
            /* ------LUMIO-END------- */
            + ChainSpecProvider
            + EvmEnvProvider
            + HeaderProvider
            + StateProviderFactory
            + Clone
            + Unpin
            + 'static,
        Pool: TransactionPool + Clone + 'static,
        Network: NetworkInfo + Peers + Clone + 'static,
        Tasks: TaskSpawner + Clone + 'static,
        EngineT: EngineTypes + 'static,
        EvmConfig: ConfigureEvmEnv + 'static,
    {
        let socket_address = SocketAddr::new(self.auth_addr, self.auth_port);

        reth_rpc_builder::auth::launch(
            provider,
            pool,
            network,
            executor,
            engine_api,
            socket_address,
            jwt_secret,
            evm_config,
        )
        .await
    }
}

impl RethRpcConfig for RpcServerArgs {
    fn is_ipc_enabled(&self) -> bool {
        // By default IPC is enabled therefor it is enabled if the `ipcdisable` is false.
        !self.ipcdisable
    }

    fn ipc_path(&self) -> &str {
        self.ipcpath.as_str()
    }

    fn eth_config(&self) -> EthConfig {
        EthConfig::default()
            .max_tracing_requests(self.rpc_max_tracing_requests)
            .max_blocks_per_filter(self.rpc_max_blocks_per_filter.unwrap_or_max())
            .max_logs_per_response(self.rpc_max_logs_per_response.unwrap_or_max() as usize)
            .rpc_gas_cap(self.rpc_gas_cap)
            .state_cache(self.state_cache_config())
            .gpo_config(self.gas_price_oracle_config())
    }

    fn state_cache_config(&self) -> EthStateCacheConfig {
        EthStateCacheConfig {
            max_blocks: self.rpc_state_cache.max_blocks,
            max_receipts: self.rpc_state_cache.max_receipts,
            max_envs: self.rpc_state_cache.max_envs,
            max_concurrent_db_requests: self.rpc_state_cache.max_concurrent_db_requests,
        }
    }

    fn rpc_max_request_size_bytes(&self) -> u32 {
        self.rpc_max_request_size.get().saturating_mul(1024 * 1024)
    }

    fn rpc_max_response_size_bytes(&self) -> u32 {
        self.rpc_max_response_size.get().saturating_mul(1024 * 1024)
    }

    fn gas_price_oracle_config(&self) -> GasPriceOracleConfig {
        self.gas_price_oracle.gas_price_oracle_config()
    }

    fn transport_rpc_module_config(&self) -> TransportRpcModuleConfig {
        let mut config = TransportRpcModuleConfig::default()
            .with_config(RpcModuleConfig::new(self.eth_config()));

        if self.http {
            config = config.with_http(
                self.http_api
                    .clone()
                    .unwrap_or_else(|| RpcModuleSelection::standard_modules().into()),
            );
        }

        if self.ws {
            config = config.with_ws(
                self.ws_api
                    .clone()
                    .unwrap_or_else(|| RpcModuleSelection::standard_modules().into()),
            );
        }

        if self.is_ipc_enabled() {
            config = config.with_ipc(RpcModuleSelection::default_ipc_modules());
        }

        config
    }

    fn http_ws_server_builder(&self) -> ServerBuilder {
        ServerBuilder::new()
            .max_connections(self.rpc_max_connections.get())
            .max_request_body_size(self.rpc_max_request_size_bytes())
            .max_response_body_size(self.rpc_max_response_size_bytes())
            .max_subscriptions_per_connection(self.rpc_max_subscriptions_per_connection.get())
    }

    fn ipc_server_builder(&self) -> IpcServerBuilder {
        IpcServerBuilder::default()
            .max_subscriptions_per_connection(self.rpc_max_subscriptions_per_connection.get())
            .max_request_body_size(self.rpc_max_request_size_bytes())
            .max_response_body_size(self.rpc_max_response_size_bytes())
            .max_connections(self.rpc_max_connections.get())
    }

    fn rpc_server_config(&self) -> RpcServerConfig {
        let mut config = RpcServerConfig::default().with_jwt_secret(self.rpc_secret_key());

        if self.http {
            let socket_address = SocketAddr::new(self.http_addr, self.http_port);
            config = config
                .with_http_address(socket_address)
                .with_http(self.http_ws_server_builder())
                .with_http_cors(self.http_corsdomain.clone())
                .with_ws_cors(self.ws_allowed_origins.clone());
        }

        if self.ws {
            let socket_address = SocketAddr::new(self.ws_addr, self.ws_port);
            config = config.with_ws_address(socket_address).with_ws(self.http_ws_server_builder());
        }

        if self.is_ipc_enabled() {
            config =
                config.with_ipc(self.ipc_server_builder()).with_ipc_endpoint(self.ipcpath.clone());
        }

        config
    }

    fn auth_server_config(&self, jwt_secret: JwtSecret) -> Result<AuthServerConfig, RpcError> {
        let address = SocketAddr::new(self.auth_addr, self.auth_port);

        Ok(AuthServerConfig::builder(jwt_secret).socket_addr(address).build())
    }

    fn auth_jwt_secret(&self, default_jwt_path: PathBuf) -> Result<JwtSecret, JwtError> {
        match self.auth_jwtsecret.as_ref() {
            Some(fpath) => {
                debug!(target: "reth::cli", user_path=?fpath, "Reading JWT auth secret file");
                JwtSecret::from_file(fpath)
            }
            None => get_or_create_jwt_secret_from_path(&default_jwt_path),
        }
    }

    fn rpc_secret_key(&self) -> Option<JwtSecret> {
        self.rpc_jwtsecret.clone()
    }
}

impl Default for RpcServerArgs {
    fn default() -> Self {
        Self {
            http: false,
            http_addr: Ipv4Addr::LOCALHOST.into(),
            http_port: constants::DEFAULT_HTTP_RPC_PORT,
            http_api: None,
            http_corsdomain: None,
            ws: false,
            ws_addr: Ipv4Addr::LOCALHOST.into(),
            ws_port: constants::DEFAULT_WS_RPC_PORT,
            ws_allowed_origins: None,
            ws_api: None,
            ipcdisable: false,
            ipcpath: constants::DEFAULT_IPC_ENDPOINT.to_string(),
            auth_addr: Ipv4Addr::LOCALHOST.into(),
            auth_port: constants::DEFAULT_AUTH_PORT,
            auth_jwtsecret: None,
            rpc_jwtsecret: None,
            rpc_max_request_size: RPC_DEFAULT_MAX_REQUEST_SIZE_MB.into(),
            rpc_max_response_size: RPC_DEFAULT_MAX_RESPONSE_SIZE_MB.into(),
            rpc_max_subscriptions_per_connection: RPC_DEFAULT_MAX_SUBS_PER_CONN.into(),
            rpc_max_connections: RPC_DEFAULT_MAX_CONNECTIONS.into(),
            rpc_max_tracing_requests: constants::DEFAULT_MAX_TRACING_REQUESTS,
            rpc_max_blocks_per_filter: constants::DEFAULT_MAX_BLOCKS_PER_FILTER.into(),
            rpc_max_logs_per_response: (constants::DEFAULT_MAX_LOGS_PER_RESPONSE as u64).into(),
            rpc_gas_cap: RPC_DEFAULT_GAS_CAP.into(),
            gas_price_oracle: GasPriceOracleArgs::default(),
            rpc_state_cache: RpcStateCacheArgs::default(),
        }
    }
}

/// clap value parser for [RpcModuleSelection].
#[derive(Clone, Debug, Default)]
#[non_exhaustive]
struct RpcModuleSelectionValueParser;

impl TypedValueParser for RpcModuleSelectionValueParser {
    type Value = RpcModuleSelection;

    fn parse_ref(
        &self,
        _cmd: &Command,
        arg: Option<&Arg>,
        value: &OsStr,
    ) -> Result<Self::Value, clap::Error> {
        let val =
            value.to_str().ok_or_else(|| clap::Error::new(clap::error::ErrorKind::InvalidUtf8))?;
        val.parse::<RpcModuleSelection>().map_err(|err| {
            let arg = arg.map(|a| a.to_string()).unwrap_or_else(|| "...".to_owned());
            let possible_values = RethRpcModule::all_variant_names().to_vec().join(",");
            let msg = format!(
                "Invalid value '{val}' for {arg}: {err}.\n    [possible values: {possible_values}]"
            );
            clap::Error::raw(clap::error::ErrorKind::InvalidValue, msg)
        })
    }

    fn possible_values(&self) -> Option<Box<dyn Iterator<Item = PossibleValue> + '_>> {
        let values = RethRpcModule::all_variant_names().iter().map(PossibleValue::new);
        Some(Box::new(values))
    }
}

#[cfg(test)]
mod tests {
    use super::*;
    use clap::Parser;
    use reth_rpc_builder::RpcModuleSelection::Selection;
    use std::net::SocketAddrV4;

    /// A helper type to parse Args more easily
    #[derive(Parser)]
    struct CommandParser<T: Args> {
        #[command(flatten)]
        args: T,
    }

    #[test]
    fn test_rpc_gas_cap() {
        let args = CommandParser::<RpcServerArgs>::parse_from(["reth"]).args;
        let config = args.eth_config();
        assert_eq!(config.rpc_gas_cap, Into::<u64>::into(RPC_DEFAULT_GAS_CAP));

        let args =
            CommandParser::<RpcServerArgs>::parse_from(["reth", "--rpc.gascap", "1000"]).args;
        let config = args.eth_config();
        assert_eq!(config.rpc_gas_cap, 1000);

        let args = CommandParser::<RpcServerArgs>::try_parse_from(["reth", "--rpc.gascap", "0"]);
        assert!(args.is_err());
    }

    #[test]
    fn test_rpc_server_args_parser() {
        let args =
            CommandParser::<RpcServerArgs>::parse_from(["reth", "--http.api", "eth,admin,debug"])
                .args;

        let apis = args.http_api.unwrap();
        let expected = RpcModuleSelection::try_from_selection(["eth", "admin", "debug"]).unwrap();

        assert_eq!(apis, expected);
    }

    #[test]
    fn test_rpc_server_eth_call_bundle_args() {
        let args = CommandParser::<RpcServerArgs>::parse_from([
            "reth",
            "--http.api",
            "eth,admin,debug,eth-call-bundle",
        ])
        .args;

        let apis = args.http_api.unwrap();
        let expected =
            RpcModuleSelection::try_from_selection(["eth", "admin", "debug", "eth-call-bundle"])
                .unwrap();

        assert_eq!(apis, expected);
    }

    #[test]
    fn test_rpc_server_args_parser_none() {
        let args = CommandParser::<RpcServerArgs>::parse_from(["reth", "--http.api", "none"]).args;
        let apis = args.http_api.unwrap();
        let expected = Selection(vec![]);
        assert_eq!(apis, expected);
    }

    #[test]
    fn test_transport_rpc_module_config() {
        let args = CommandParser::<RpcServerArgs>::parse_from([
            "reth",
            "--http.api",
            "eth,admin,debug",
            "--http",
            "--ws",
        ])
        .args;
        let config = args.transport_rpc_module_config();
        let expected = vec![RethRpcModule::Eth, RethRpcModule::Admin, RethRpcModule::Debug];
        assert_eq!(config.http().cloned().unwrap().into_selection(), expected);
        assert_eq!(
            config.ws().cloned().unwrap().into_selection(),
            RpcModuleSelection::standard_modules()
        );
    }

    #[test]
    fn test_transport_rpc_module_trim_config() {
        let args = CommandParser::<RpcServerArgs>::parse_from([
            "reth",
            "--http.api",
            " eth, admin, debug",
            "--http",
            "--ws",
        ])
        .args;
        let config = args.transport_rpc_module_config();
        let expected = vec![RethRpcModule::Eth, RethRpcModule::Admin, RethRpcModule::Debug];
        assert_eq!(config.http().cloned().unwrap().into_selection(), expected);
        assert_eq!(
            config.ws().cloned().unwrap().into_selection(),
            RpcModuleSelection::standard_modules()
        );
    }

    #[test]
    fn test_unique_rpc_modules() {
        let args = CommandParser::<RpcServerArgs>::parse_from([
            "reth",
            "--http.api",
            " eth, admin, debug, eth,admin",
            "--http",
            "--ws",
        ])
        .args;
        let config = args.transport_rpc_module_config();
        let expected = vec![RethRpcModule::Eth, RethRpcModule::Admin, RethRpcModule::Debug];
        assert_eq!(config.http().cloned().unwrap().into_selection(), expected);
        assert_eq!(
            config.ws().cloned().unwrap().into_selection(),
            RpcModuleSelection::standard_modules()
        );
    }

    #[test]
    fn test_rpc_server_config() {
        let args = CommandParser::<RpcServerArgs>::parse_from([
            "reth",
            "--http.api",
            "eth,admin,debug",
            "--http",
            "--ws",
            "--ws.addr",
            "127.0.0.1",
            "--ws.port",
            "8888",
        ])
        .args;
        let config = args.rpc_server_config();
        assert_eq!(
            config.http_address().unwrap(),
            SocketAddr::V4(SocketAddrV4::new(
                Ipv4Addr::LOCALHOST,
                constants::DEFAULT_HTTP_RPC_PORT
            ))
        );
        assert_eq!(
            config.ws_address().unwrap(),
            SocketAddr::V4(SocketAddrV4::new(Ipv4Addr::new(127, 0, 0, 1), 8888))
        );
        assert_eq!(config.ipc_endpoint().unwrap().path(), constants::DEFAULT_IPC_ENDPOINT);
    }

    #[test]
    fn test_zero_filter_limits() {
        let args = CommandParser::<RpcServerArgs>::parse_from([
            "reth",
            "--rpc-max-blocks-per-filter",
            "0",
            "--rpc-max-logs-per-response",
            "0",
        ])
        .args;

        let config = args.eth_config().filter_config();
        assert_eq!(config.max_blocks_per_filter, Some(u64::MAX));
        assert_eq!(config.max_logs_per_response, Some(usize::MAX));
    }

    #[test]
    fn test_custom_filter_limits() {
        let args = CommandParser::<RpcServerArgs>::parse_from([
            "reth",
            "--rpc-max-blocks-per-filter",
            "100",
            "--rpc-max-logs-per-response",
            "200",
        ])
        .args;

        let config = args.eth_config().filter_config();
        assert_eq!(config.max_blocks_per_filter, Some(100));
        assert_eq!(config.max_logs_per_response, Some(200));
    }

    #[test]
    fn rpc_server_args_default_sanity_test() {
        let default_args = RpcServerArgs::default();
        let args = CommandParser::<RpcServerArgs>::parse_from(["reth"]).args;

        assert_eq!(args, default_args);
    }
}<|MERGE_RESOLUTION|>--- conflicted
+++ resolved
@@ -38,14 +38,10 @@
     net::{IpAddr, Ipv4Addr, SocketAddr},
     path::PathBuf,
 };
-<<<<<<< HEAD
-use tracing::{debug, info};
+use tracing::debug;
 /* ------LUMIO-START------- */
 use reth_provider::LumioProvider;
 /* ------LUMIO-END------- */
-=======
-use tracing::debug;
->>>>>>> c5955f13
 
 /// Default max number of subscriptions per connection.
 pub(crate) const RPC_DEFAULT_MAX_SUBS_PER_CONN: u32 = 1024;
