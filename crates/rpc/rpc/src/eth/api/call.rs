//! Contains RPC handler implementations specific to endpoints that call/execute within evm.

use crate::{
    eth::{
        error::{ensure_success, EthApiError, EthResult, RevertError, RpcInvalidTransactionError},
        revm_utils::{
            apply_state_overrides, build_call_evm_env, caller_gas_allowance,
            cap_tx_gas_limit_with_caller_allowance, get_precompiles, inspect, prepare_call_env,
            transact, EvmOverrides,
        },
        EthTransactions,
    },
    EthApi,
};
use reth_network_api::NetworkInfo;
use reth_node_api::ConfigureEvmEnv;
use reth_primitives::{revm::env::tx_env_with_recovered, BlockId, BlockNumberOrTag, Bytes, U256};
use reth_provider::{
    BlockReaderIdExt, ChainSpecProvider, EvmEnvProvider, StateProvider, StateProviderFactory,
};
use reth_revm::{access_list::AccessListInspector, database::StateProviderDatabase};
use reth_rpc_types::{
    state::StateOverride, AccessListWithGasUsed, Bundle, EthCallResponse, StateContext,
    TransactionRequest,
};
use reth_transaction_pool::TransactionPool;
use revm::{
    db::{CacheDB, DatabaseRef},
    primitives::{
        BlockEnv, CfgEnvWithHandlerCfg, EnvWithHandlerCfg, ExecutionResult, HaltReason, TransactTo,
    },
    DatabaseCommit,
};
use tracing::trace;
/* ------LUMIO-START------- */
use reth_provider::LumioProvider;
/* ------LUMIO-END------- */

/* ------LUMIO-START------- */
use reth_interfaces::executor::BlockExecutionError;
use reth_revm::lumio::{cross_vm, executor::MoveExecutor, mapper::map_account_address_to_move};
use revm::Database;
use revm_primitives::{Address, OutOfGasError};
use std::fmt::Display;
use tracing::debug;
/* ------LUMIO-END------- */

// Gas per transaction not creating a contract.
const MIN_TRANSACTION_GAS: u64 = 21_000u64;
/// Allowed error ratio for gas estimation
/// Taken from Geth's implementation in order to pass the hive tests
/// <https://github.com/ethereum/go-ethereum/blob/a5a4fa7032bb248f5a7c40f4e8df2b131c4186a4/internal/ethapi/api.go#L56>
const ESTIMATE_GAS_ERROR_RATIO: f64 = 0.015;

impl<Provider, Pool, Network, EvmConfig> EthApi<Provider, Pool, Network, EvmConfig>
where
    Pool: TransactionPool + Clone + 'static,
    Provider: BlockReaderIdExt
        /* ------LUMIO-START------- */
        + LumioProvider
        /* ------LUMIO-END------- */
        + ChainSpecProvider
        + StateProviderFactory
        + EvmEnvProvider
        + 'static,
    Network: NetworkInfo + Send + Sync + 'static,
    EvmConfig: ConfigureEvmEnv + 'static,
{
    /// Estimate gas needed for execution of the `request` at the [BlockId].
    pub async fn estimate_gas_at(
        &self,
        request: TransactionRequest,
        at: BlockId,
        state_override: Option<StateOverride>,
    ) -> EthResult<U256> {
        let (cfg, block_env, at) = self.evm_env_at(at).await?;

        self.on_blocking_task(|this| async move {
            let state = this.state_at(at)?;
            this.estimate_gas_with(cfg, block_env, request, state, state_override)
        })
        .await
    }

    /// Executes the call request (`eth_call`) and returns the output
    pub async fn call(
        &self,
        request: TransactionRequest,
        block_number: Option<BlockId>,
        overrides: EvmOverrides,
    ) -> EthResult<Bytes> {
        let (res, _env) = self
            .transact_call_at(
                request,
                block_number.unwrap_or(BlockId::Number(BlockNumberOrTag::Latest)),
                overrides,
            )
            .await?;

        ensure_success(res.result)
    }

    /// Simulate arbitrary number of transactions at an arbitrary blockchain index, with the
    /// optionality of state overrides
    pub async fn call_many(
        &self,
        bundle: Bundle,
        state_context: Option<StateContext>,
        mut state_override: Option<StateOverride>,
    ) -> EthResult<Vec<EthCallResponse>> {
        let Bundle { transactions, block_override } = bundle;
        if transactions.is_empty() {
            return Err(EthApiError::InvalidParams(String::from("transactions are empty.")))
        }

        let StateContext { transaction_index, block_number } = state_context.unwrap_or_default();
        let transaction_index = transaction_index.unwrap_or_default();

        let target_block = block_number.unwrap_or(BlockId::Number(BlockNumberOrTag::Latest));

        let ((cfg, block_env, _), block) = futures::try_join!(
            self.evm_env_at(target_block),
            self.block_with_senders(target_block)
        )?;

        let Some(block) = block else { return Err(EthApiError::UnknownBlockNumber) };
        let gas_limit = self.inner.gas_cap;

        // we're essentially replaying the transactions in the block here, hence we need the state
        // that points to the beginning of the block, which is the state at the parent block
        let mut at = block.parent_hash;
        let mut replay_block_txs = true;

        // but if all transactions are to be replayed, we can use the state at the block itself
        let num_txs = transaction_index.index().unwrap_or(block.body.len());
        if num_txs == block.body.len() {
            at = block.hash();
            replay_block_txs = false;
        }

        self.spawn_with_state_at_block(at.into(), move |state| {
            let mut results = Vec::with_capacity(transactions.len());
            let mut db = CacheDB::new(StateProviderDatabase::new(state));

            if replay_block_txs {
                // only need to replay the transactions in the block if not all transactions are
                // to be replayed
                let transactions = block.into_transactions_ecrecovered().take(num_txs);
                for tx in transactions {
                    let tx = tx_env_with_recovered(&tx);
                    let env =
                        EnvWithHandlerCfg::new_with_cfg_env(cfg.clone(), block_env.clone(), tx);
                    let (res, _) = transact(&mut db, env)?;
                    db.commit(res.state);
                }
            }

            let block_overrides = block_override.map(Box::new);

            let mut transactions = transactions.into_iter().peekable();
            while let Some(tx) = transactions.next() {
                // apply state overrides only once, before the first transaction
                let state_overrides = state_override.take();
                let overrides = EvmOverrides::new(state_overrides, block_overrides.clone());

                let env = prepare_call_env(
                    cfg.clone(),
                    block_env.clone(),
                    tx,
                    gas_limit,
                    &mut db,
                    overrides,
                )?;
                let (res, _) = transact(&mut db, env)?;

                match ensure_success(res.result) {
                    Ok(output) => {
                        results.push(EthCallResponse { value: Some(output), error: None });
                    }
                    Err(err) => {
                        results.push(EthCallResponse { value: None, error: Some(err.to_string()) });
                    }
                }

                if transactions.peek().is_some() {
                    // need to apply the state changes of this call before executing the next call
                    db.commit(res.state);
                }
            }

            Ok(results)
        })
        .await
    }

    /// Estimates the gas usage of the `request` with the state.
    ///
    /// This will execute the [TransactionRequest] and find the best gas limit via binary search
    pub fn estimate_gas_with<S>(
        &self,
        mut cfg: CfgEnvWithHandlerCfg,
        block: BlockEnv,
        request: TransactionRequest,
        state: S,
        state_override: Option<StateOverride>,
    ) -> EthResult<U256>
    where
        S: StateProvider,
    {
        // Disabled because eth_estimateGas is sometimes used with eoa senders
        // See <https://github.com/paradigmxyz/reth/issues/1959>
        cfg.disable_eip3607 = true;

        // The basefee should be ignored for eth_createAccessList
        // See:
        // <https://github.com/ethereum/go-ethereum/blob/ee8e83fa5f6cb261dad2ed0a7bbcde4930c41e6c/internal/ethapi/api.go#L985>
        cfg.disable_base_fee = true;

        // keep a copy of gas related request values
        let request_gas = request.gas;
        let request_gas_price = request.gas_price;
        let env_gas_limit = block.gas_limit;
        /* ------LUMIO-START------- */
        let request = TransactionRequest {
            chain_id: request
                .chain_id
                .or_else(|| Some(cfg.chain_id.try_into().expect("u64 == Uint<64, 1>"))),
            ..request
        };
        /* ------LUMIO-END------- */
        // get the highest possible gas limit, either the request's set value or the currently
        // configured gas limit
        let mut highest_gas_limit = request.gas.unwrap_or(block.gas_limit);

        // Configure the evm env
        let mut env = build_call_evm_env(cfg, block, request)?;
        let mut db = CacheDB::new(StateProviderDatabase::new(state));

        if let Some(state_override) = state_override {
            // apply state overrides
            apply_state_overrides(state_override, &mut db)?;
        }
        // if the request is a simple transfer we can optimize
        if env.tx.data.is_empty() {
            if let TransactTo::Call(to) = env.tx.transact_to {
                if let Ok(code) = db.db.account_code(to) {
                    let no_code_callee = code.map(|code| code.is_empty()).unwrap_or(true);
                    if no_code_callee {
                        // simple transfer, check if caller has sufficient funds
                        let available_funds =
                            db.basic_ref(env.tx.caller)?.map(|acc| acc.balance).unwrap_or_default();
                        if env.tx.value > available_funds {
                            return Err(
                                RpcInvalidTransactionError::InsufficientFundsForTransfer.into()
                            )
                        }
                        return Ok(U256::from(MIN_TRANSACTION_GAS))
                    }
                }
            }
        }

        // check funds of the sender
        if env.tx.gas_price > U256::ZERO {
            let allowance = caller_gas_allowance(&mut db, &env.tx)?;

            if highest_gas_limit > allowance {
                // cap the highest gas limit by max gas caller can afford with given gas price
                highest_gas_limit = allowance;
            }
        }

        // if the provided gas limit is less than computed cap, use that
        let gas_limit = std::cmp::min(U256::from(env.tx.gas_limit), highest_gas_limit);
        env.tx.gas_limit = gas_limit.saturating_to();

        trace!(target: "rpc::eth::estimate", ?env, "Starting gas estimation");

        // transact with the highest __possible__ gas limit
        let ethres = transact(&mut db, env.clone());

        // Exceptional case: init used too much gas, we need to increase the gas limit and try
        // again
        if let Err(EthApiError::InvalidTransaction(RpcInvalidTransactionError::GasTooHigh)) = ethres
        {
            // if price or limit was included in the request then we can execute the request
            // again with the block's gas limit to check if revert is gas related or not
            if request_gas.is_some() || request_gas_price.is_some() {
                return Err(map_out_of_gas_err(env_gas_limit, env, &mut db))
            }
        }

<<<<<<< HEAD
        let (res, env) = ethres?;

        /* ------LUMIO-START------- */
        let caller = env.tx.caller;
        let env_tx_gas_limit = env.tx.gas_limit;
        debug!(target: "estimate_cross_calls", env_tx_gas_limit, ?caller);
        /* ------LUMIO-END------- */

        // match res.result {
        //     ExecutionResult::Success { .. } => {
        /* ------LUMIO-START------- */
        let gas_used_by_cross_calls = match res.result {
            ExecutionResult::Success { gas_used, .. } => {
                /* ------LUMIO-END------- */
=======
        let (mut res, mut env) = ethres?;
        match res.result {
            ExecutionResult::Success { .. } => {
>>>>>>> b032120f
                // succeeded

                /* ------LUMIO-START------- */
                // estimate cross calls
                let available_gas_for_cross_calls = env_tx_gas_limit - gas_used;
                transact_cross_calls(
                    env.clone(),
                    &mut db,
                    env_tx_gas_limit,
                    available_gas_for_cross_calls,
                    &res.result,
                    caller,
                )?
                /* ------LUMIO-END------- */
            }
            ExecutionResult::Halt { reason, gas_used } => {
                // here we don't check for invalid opcode because already executed with highest gas
                // limit
                return Err(RpcInvalidTransactionError::halt(reason, gas_used).into())
            }
            ExecutionResult::Revert { output, .. } => {
                // if price or limit was included in the request then we can execute the request
                // again with the block's gas limit to check if revert is gas related or not
                return if request_gas.is_some() || request_gas_price.is_some() {
                    Err(map_out_of_gas_err(env_gas_limit, env, &mut db))
                } else {
                    // the transaction did revert
                    Err(RpcInvalidTransactionError::Revert(RevertError::new(output)).into())
                };
            }
        };

        // at this point we know the call succeeded but want to find the _best_ (lowest) gas the
        // transaction succeeds with. We find this by doing a binary search over the
        // possible range NOTE: this is the gas the transaction used, which is less than the
        // transaction requires to succeed
<<<<<<< HEAD

        // let gas_used = res.result.gas_used();
        /* ------LUMIO-START------- */
        let gas_used = res.result.gas_used() + gas_used_by_cross_calls;
        /* ------LUMIO-END------- */

        // the lowest value is capped by the gas it takes for a transfer
        let mut lowest_gas_limit =
            if env.tx.transact_to.is_create() { MIN_CREATE_GAS } else { MIN_TRANSACTION_GAS };
=======
        let gas_used = res.result.gas_used();
>>>>>>> b032120f
        let mut highest_gas_limit: u64 = highest_gas_limit.try_into().unwrap_or(u64::MAX);
        // the lowest value is capped by the gas used by the unconstrained transaction
        let mut lowest_gas_limit = gas_used.saturating_sub(1);

        let gas_refund = match res.result {
            ExecutionResult::Success { gas_refunded, .. } => gas_refunded,
            _ => 0,
        };
        // As stated in Geth, there is a good change that the transaction will pass if we set the
        // gas limit to the execution gas used plus the gas refund, so we check this first
        // <https://github.com/ethereum/go-ethereum/blob/a5a4fa7032bb248f5a7c40f4e8df2b131c4186a4/eth/gasestimator/gasestimator.go#L135
        let optimistic_gas_limit = (gas_used + gas_refund) * 64 / 63;
        if optimistic_gas_limit < highest_gas_limit {
            env.tx.gas_limit = optimistic_gas_limit;
            (res, env) = transact(&mut db, env)?;
            update_estimated_gas_range(
                res.result,
                optimistic_gas_limit,
                &mut highest_gas_limit,
                &mut lowest_gas_limit,
            )?;
        };

        // pick a point that's close to the estimated gas
        let mut mid_gas_limit = std::cmp::min(
            gas_used * 3,
            ((highest_gas_limit as u128 + lowest_gas_limit as u128) / 2) as u64,
        );

        trace!(target: "rpc::eth::estimate", ?env, ?highest_gas_limit, ?lowest_gas_limit, ?mid_gas_limit, "Starting binary search for gas");

        // binary search
        while (highest_gas_limit - lowest_gas_limit) > 1 {
            // An estimation error is allowed once the current gas limit range used in the binary
            // search is small enough (less than 1.5% of the highest gas limit)
            // <https://github.com/ethereum/go-ethereum/blob/a5a4fa7032bb248f5a7c40f4e8df2b131c4186a4/eth/gasestimator/gasestimator.go#L152
            if (highest_gas_limit - lowest_gas_limit) as f64 / (highest_gas_limit as f64) <
                ESTIMATE_GAS_ERROR_RATIO
            {
                break
            };

            env.tx.gas_limit = mid_gas_limit;

            // let ethres = transact(&mut db, env);
            /* ------LUMIO-START------- */
            let ethres = transact(&mut db, env.clone());
            /* ------LUMIO-END------- */

            // Exceptional case: init used too much gas, we need to increase the gas limit and try
            // again
            if let Err(EthApiError::InvalidTransaction(RpcInvalidTransactionError::GasTooHigh)) =
                ethres
            {
                // increase the lowest gas limit
                lowest_gas_limit = mid_gas_limit;

                // new midpoint
                mid_gas_limit = ((highest_gas_limit as u128 + lowest_gas_limit as u128) / 2) as u64;
                (_, env) = ethres?;
                continue
            }

<<<<<<< HEAD
            let (res, _) = ethres?;

            /* ------LUMIO-START------- */
            let mut decrease_highest_gas_limit = false;
            let mut increase_lowest_gas_limit = false;
            /* ------LUMIO-END------- */

            // Interpret result of the EVM step before cross calls.
            match res.result {
                ExecutionResult::Success { gas_used, .. } => {
                    // cap the highest gas limit with succeeding gas limit

                    // highest_gas_limit = mid_gas_limit;
                    /* ------LUMIO-START------- */
                    if gas_used + gas_used_by_cross_calls > mid_gas_limit {
                        increase_lowest_gas_limit = true;
                    } else {
                        decrease_highest_gas_limit = true;
                    }
                    /* ------LUMIO-END------- */
                }
                ExecutionResult::Revert { .. } => {
                    // increase the lowest gas limit

                    // lowest_gas_limit = mid_gas_limit;
                    /* ------LUMIO-START------- */
                    increase_lowest_gas_limit = true;
                    /* ------LUMIO-END------- */
                }
                ExecutionResult::Halt { reason, .. } => {
                    match reason {
                        HaltReason::OutOfGas(_) | HaltReason::InvalidFEOpcode => {
                            // either out of gas or invalid opcode can be thrown dynamically if
                            // gasLeft is too low, so we treat this as `out of gas`, we know this
                            // call succeeds with a higher gaslimit. common usage of invalid opcode in openzeppelin <https://github.com/OpenZeppelin/openzeppelin-contracts/blob/94697be8a3f0dfcd95dfb13ffbd39b5973f5c65d/contracts/metatx/ERC2771Forwarder.sol#L360-L367>

                            // increase the lowest gas limit

                            // lowest_gas_limit = mid_gas_limit;
                            /* ------LUMIO-START------- */
                            increase_lowest_gas_limit = true;
                            /* ------LUMIO-END------- */
                        }
                        err => {
                            // these should be unreachable because we know the transaction succeeds,
                            // but we consider these cases an error
                            return Err(RpcInvalidTransactionError::EvmHalt(err).into())
                        }
                    }
                }
            }

            /* ------LUMIO-START------- */
            if decrease_highest_gas_limit {
                highest_gas_limit = mid_gas_limit;
            }
            if increase_lowest_gas_limit {
                lowest_gas_limit = mid_gas_limit;
            }
            /* ------LUMIO-END------- */
=======
            (res, env) = ethres?;
            update_estimated_gas_range(
                res.result,
                mid_gas_limit,
                &mut highest_gas_limit,
                &mut lowest_gas_limit,
            )?;
>>>>>>> b032120f

            // new midpoint
            mid_gas_limit = ((highest_gas_limit as u128 + lowest_gas_limit as u128) / 2) as u64;
        }

        Ok(U256::from(highest_gas_limit))
    }

    /// Creates the AccessList for the `request` at the [BlockId] or latest.
    pub(crate) async fn create_access_list_at(
        &self,
        request: TransactionRequest,
        block_number: Option<BlockId>,
    ) -> EthResult<AccessListWithGasUsed> {
        self.on_blocking_task(|this| async move {
            this.create_access_list_with(request, block_number).await
        })
        .await
    }

    async fn create_access_list_with(
        &self,
        mut request: TransactionRequest,
        at: Option<BlockId>,
    ) -> EthResult<AccessListWithGasUsed> {
        let block_id = at.unwrap_or(BlockId::Number(BlockNumberOrTag::Latest));
        let (cfg, block, at) = self.evm_env_at(block_id).await?;
        let state = self.state_at(at)?;

        let mut env = build_call_evm_env(cfg, block, request.clone())?;

        // we want to disable this in eth_createAccessList, since this is common practice used by
        // other node impls and providers <https://github.com/foundry-rs/foundry/issues/4388>
        env.cfg.disable_block_gas_limit = true;

        // The basefee should be ignored for eth_createAccessList
        // See:
        // <https://github.com/ethereum/go-ethereum/blob/8990c92aea01ca07801597b00c0d83d4e2d9b811/internal/ethapi/api.go#L1476-L1476>
        env.cfg.disable_base_fee = true;

        let mut db = CacheDB::new(StateProviderDatabase::new(state));

        if request.gas.is_none() && env.tx.gas_price > U256::ZERO {
            // no gas limit was provided in the request, so we need to cap the request's gas limit
            cap_tx_gas_limit_with_caller_allowance(&mut db, &mut env.tx)?;
        }

        let from = request.from.unwrap_or_default();
        let to = if let Some(to) = request.to {
            to
        } else {
            let nonce = db.basic_ref(from)?.unwrap_or_default().nonce;
            from.create(nonce)
        };

        // can consume the list since we're not using the request anymore
        let initial = request.access_list.take().unwrap_or_default();

        let precompiles = get_precompiles(env.handler_cfg.spec_id);
        let mut inspector = AccessListInspector::new(initial, from, to, precompiles);
        let (result, env) = inspect(&mut db, env, &mut inspector)?;

        match result.result {
            ExecutionResult::Halt { reason, .. } => Err(match reason {
                HaltReason::NonceOverflow => RpcInvalidTransactionError::NonceMaxValue,
                halt => RpcInvalidTransactionError::EvmHalt(halt),
            }),
            ExecutionResult::Revert { output, .. } => {
                Err(RpcInvalidTransactionError::Revert(RevertError::new(output)))
            }
            ExecutionResult::Success { .. } => Ok(()),
        }?;

        let access_list = inspector.into_access_list();

        let cfg_with_spec_id =
            CfgEnvWithHandlerCfg { cfg_env: env.cfg.clone(), handler_cfg: env.handler_cfg };

        // calculate the gas used using the access list
        request.access_list = Some(access_list.clone());
        let gas_used =
            self.estimate_gas_with(cfg_with_spec_id, env.block.clone(), request, &*db.db, None)?;

        Ok(AccessListWithGasUsed { access_list, gas_used })
    }
}

/// Executes the requests again after an out of gas error to check if the error is gas related or
/// not
#[inline]
fn map_out_of_gas_err<S>(
    env_gas_limit: U256,
    mut env: EnvWithHandlerCfg,
    mut db: &mut CacheDB<StateProviderDatabase<S>>,
) -> EthApiError
where
    S: StateProvider,
{
    let req_gas_limit = env.tx.gas_limit;
    env.tx.gas_limit = env_gas_limit.try_into().unwrap_or(u64::MAX);
    let (res, _) = match transact(&mut db, env) {
        Ok(res) => res,
        Err(err) => return err,
    };
    match res.result {
        ExecutionResult::Success { .. } => {
            // transaction succeeded by manually increasing the gas limit to
            // highest, which means the caller lacks funds to pay for the tx
            RpcInvalidTransactionError::BasicOutOfGas(U256::from(req_gas_limit)).into()
        }
        ExecutionResult::Revert { output, .. } => {
            // reverted again after bumping the limit
            RpcInvalidTransactionError::Revert(RevertError::new(output)).into()
        }
        ExecutionResult::Halt { reason, .. } => RpcInvalidTransactionError::EvmHalt(reason).into(),
    }
}

<<<<<<< HEAD
/* ------LUMIO-START------- */
fn transact_cross_calls<DB>(
    env: EnvWithHandlerCfg,
    db: &mut DB,
    total_gas_limit: u64,
    cross_calls_gas_limit: u64,
    evm_tx_result: &ExecutionResult,
    caller: Address,
) -> EthResult<u64>
where
    DB: Database + DatabaseCommit,
    DB::Error: Display,
{
    let mut evm = revm::Evm::builder().with_env(Box::new((*env).clone())).with_db(db).build();

    let mut mvm = MoveExecutor::default();

    let mvm_res = cross_vm::run_cross_calls(
        evm_tx_result,
        &mut evm,
        &mut mvm,
        cross_calls_gas_limit,
        map_account_address_to_move(caller),
    );

    match mvm_res {
        Ok(unused_after_cross_calls) => Ok(cross_calls_gas_limit - unused_after_cross_calls),
        Err(err) => Err(to_eth_api_error(err, total_gas_limit)),
    }
}

fn to_eth_api_error(err: BlockExecutionError, total_gas_limit: u64) -> EthApiError {
    // Return explicit OutOfGas error if the error is gas related.
    if let BlockExecutionError::CanonicalCommit { inner } = &err {
        if inner.contains("OUT_OF_GAS") {
            let rpc_err =
                RpcInvalidTransactionError::out_of_gas(OutOfGasError::Basic, total_gas_limit);
            return rpc_err.into();
        }
    }
    // Otherwise, interpret the error as a revert.
    let revert_error = RevertError::new(Bytes::from(err.to_string()));
    let revert = RpcInvalidTransactionError::Revert(revert_error);
    revert.into()
}
/* ------LUMIO-END------- */
=======
/// Updates the highest and lowest gas limits for binary search
///  based on the result of the execution
#[inline]
fn update_estimated_gas_range(
    result: ExecutionResult,
    tx_gas_limit: u64,
    highest_gas_limit: &mut u64,
    lowest_gas_limit: &mut u64,
) -> EthResult<()> {
    match result {
        ExecutionResult::Success { .. } => {
            // cap the highest gas limit with succeeding gas limit
            *highest_gas_limit = tx_gas_limit;
        }
        ExecutionResult::Revert { .. } => {
            // increase the lowest gas limit
            *lowest_gas_limit = tx_gas_limit;
        }
        ExecutionResult::Halt { reason, .. } => {
            match reason {
                HaltReason::OutOfGas(_) | HaltReason::InvalidFEOpcode => {
                    // either out of gas or invalid opcode can be thrown dynamically if
                    // gasLeft is too low, so we treat this as `out of gas`, we know this
                    // call succeeds with a higher gaslimit. common usage of invalid opcode in openzeppelin <https://github.com/OpenZeppelin/openzeppelin-contracts/blob/94697be8a3f0dfcd95dfb13ffbd39b5973f5c65d/contracts/metatx/ERC2771Forwarder.sol#L360-L367>

                    // increase the lowest gas limit
                    *lowest_gas_limit = tx_gas_limit;
                }
                err => {
                    // these should be unreachable because we know the transaction succeeds,
                    // but we consider these cases an error
                    return Err(RpcInvalidTransactionError::EvmHalt(err).into())
                }
            }
        }
    };
    Ok(())
}
>>>>>>> b032120f
<|MERGE_RESOLUTION|>--- conflicted
+++ resolved
@@ -290,8 +290,7 @@
             }
         }
 
-<<<<<<< HEAD
-        let (res, env) = ethres?;
+        let (mut res, mut env) = ethres?;
 
         /* ------LUMIO-START------- */
         let caller = env.tx.caller;
@@ -304,12 +303,6 @@
         /* ------LUMIO-START------- */
         let gas_used_by_cross_calls = match res.result {
             ExecutionResult::Success { gas_used, .. } => {
-                /* ------LUMIO-END------- */
-=======
-        let (mut res, mut env) = ethres?;
-        match res.result {
-            ExecutionResult::Success { .. } => {
->>>>>>> b032120f
                 // succeeded
 
                 /* ------LUMIO-START------- */
@@ -346,19 +339,9 @@
         // transaction succeeds with. We find this by doing a binary search over the
         // possible range NOTE: this is the gas the transaction used, which is less than the
         // transaction requires to succeed
-<<<<<<< HEAD
-
-        // let gas_used = res.result.gas_used();
-        /* ------LUMIO-START------- */
-        let gas_used = res.result.gas_used() + gas_used_by_cross_calls;
-        /* ------LUMIO-END------- */
-
-        // the lowest value is capped by the gas it takes for a transfer
-        let mut lowest_gas_limit =
-            if env.tx.transact_to.is_create() { MIN_CREATE_GAS } else { MIN_TRANSACTION_GAS };
-=======
+
         let gas_used = res.result.gas_used();
->>>>>>> b032120f
+
         let mut highest_gas_limit: u64 = highest_gas_limit.try_into().unwrap_or(u64::MAX);
         // the lowest value is capped by the gas used by the unconstrained transaction
         let mut lowest_gas_limit = gas_used.saturating_sub(1);
@@ -379,6 +362,9 @@
                 optimistic_gas_limit,
                 &mut highest_gas_limit,
                 &mut lowest_gas_limit,
+                /* ------LUMIO-START------- */
+                gas_used_by_cross_calls
+                /* ------LUMIO-END------- */
             )?;
         };
 
@@ -422,76 +408,16 @@
                 continue
             }
 
-<<<<<<< HEAD
-            let (res, _) = ethres?;
-
-            /* ------LUMIO-START------- */
-            let mut decrease_highest_gas_limit = false;
-            let mut increase_lowest_gas_limit = false;
-            /* ------LUMIO-END------- */
-
-            // Interpret result of the EVM step before cross calls.
-            match res.result {
-                ExecutionResult::Success { gas_used, .. } => {
-                    // cap the highest gas limit with succeeding gas limit
-
-                    // highest_gas_limit = mid_gas_limit;
-                    /* ------LUMIO-START------- */
-                    if gas_used + gas_used_by_cross_calls > mid_gas_limit {
-                        increase_lowest_gas_limit = true;
-                    } else {
-                        decrease_highest_gas_limit = true;
-                    }
-                    /* ------LUMIO-END------- */
-                }
-                ExecutionResult::Revert { .. } => {
-                    // increase the lowest gas limit
-
-                    // lowest_gas_limit = mid_gas_limit;
-                    /* ------LUMIO-START------- */
-                    increase_lowest_gas_limit = true;
-                    /* ------LUMIO-END------- */
-                }
-                ExecutionResult::Halt { reason, .. } => {
-                    match reason {
-                        HaltReason::OutOfGas(_) | HaltReason::InvalidFEOpcode => {
-                            // either out of gas or invalid opcode can be thrown dynamically if
-                            // gasLeft is too low, so we treat this as `out of gas`, we know this
-                            // call succeeds with a higher gaslimit. common usage of invalid opcode in openzeppelin <https://github.com/OpenZeppelin/openzeppelin-contracts/blob/94697be8a3f0dfcd95dfb13ffbd39b5973f5c65d/contracts/metatx/ERC2771Forwarder.sol#L360-L367>
-
-                            // increase the lowest gas limit
-
-                            // lowest_gas_limit = mid_gas_limit;
-                            /* ------LUMIO-START------- */
-                            increase_lowest_gas_limit = true;
-                            /* ------LUMIO-END------- */
-                        }
-                        err => {
-                            // these should be unreachable because we know the transaction succeeds,
-                            // but we consider these cases an error
-                            return Err(RpcInvalidTransactionError::EvmHalt(err).into())
-                        }
-                    }
-                }
-            }
-
-            /* ------LUMIO-START------- */
-            if decrease_highest_gas_limit {
-                highest_gas_limit = mid_gas_limit;
-            }
-            if increase_lowest_gas_limit {
-                lowest_gas_limit = mid_gas_limit;
-            }
-            /* ------LUMIO-END------- */
-=======
             (res, env) = ethres?;
             update_estimated_gas_range(
                 res.result,
                 mid_gas_limit,
                 &mut highest_gas_limit,
                 &mut lowest_gas_limit,
+                /* ------LUMIO-START------- */
+                gas_used_by_cross_calls
+                /* ------LUMIO-END------- */
             )?;
->>>>>>> b032120f
 
             // new midpoint
             mid_gas_limit = ((highest_gas_limit as u128 + lowest_gas_limit as u128) / 2) as u64;
@@ -610,7 +536,6 @@
     }
 }
 
-<<<<<<< HEAD
 /* ------LUMIO-START------- */
 fn transact_cross_calls<DB>(
     env: EnvWithHandlerCfg,
@@ -656,8 +581,9 @@
     let revert = RpcInvalidTransactionError::Revert(revert_error);
     revert.into()
 }
+
 /* ------LUMIO-END------- */
-=======
+
 /// Updates the highest and lowest gas limits for binary search
 ///  based on the result of the execution
 #[inline]
@@ -666,15 +592,33 @@
     tx_gas_limit: u64,
     highest_gas_limit: &mut u64,
     lowest_gas_limit: &mut u64,
+    /* ------LUMIO-START------- */
+    gas_used_by_cross_calls: u64,
+    /* ------LUMIO-END------- */
 ) -> EthResult<()> {
+    /* ------LUMIO-START------- */
+    let mut decrease_highest_gas_limit = false;
+    let mut increase_lowest_gas_limit = false;
+    /* ------LUMIO-END------- */
+
     match result {
-        ExecutionResult::Success { .. } => {
+        ExecutionResult::Success { gas_used, .. } => {
             // cap the highest gas limit with succeeding gas limit
-            *highest_gas_limit = tx_gas_limit;
+            // *highest_gas_limit = tx_gas_limit;
+            /* ------LUMIO-START------- */
+            if gas_used + gas_used_by_cross_calls > tx_gas_limit {
+                increase_lowest_gas_limit = true;
+            } else {
+                decrease_highest_gas_limit = true;
+            }
+            /* ------LUMIO-END------- */
         }
         ExecutionResult::Revert { .. } => {
-            // increase the lowest gas limit
-            *lowest_gas_limit = tx_gas_limit;
+            // // increase the lowest gas limit
+            // *lowest_gas_limit = tx_gas_limit;
+            /* ------LUMIO-START------- */
+            increase_lowest_gas_limit = true;
+            /* ------LUMIO-END------- */
         }
         ExecutionResult::Halt { reason, .. } => {
             match reason {
@@ -684,7 +628,10 @@
                     // call succeeds with a higher gaslimit. common usage of invalid opcode in openzeppelin <https://github.com/OpenZeppelin/openzeppelin-contracts/blob/94697be8a3f0dfcd95dfb13ffbd39b5973f5c65d/contracts/metatx/ERC2771Forwarder.sol#L360-L367>
 
                     // increase the lowest gas limit
-                    *lowest_gas_limit = tx_gas_limit;
+                    // lowest_gas_limit = mid_gas_limit;
+                    /* ------LUMIO-START------- */
+                    increase_lowest_gas_limit = true;
+                    /* ------LUMIO-END------- */
                 }
                 err => {
                     // these should be unreachable because we know the transaction succeeds,
@@ -694,6 +641,13 @@
             }
         }
     };
+    /* ------LUMIO-START------- */
+    if decrease_highest_gas_limit {
+        *highest_gas_limit = tx_gas_limit;
+    }
+    if increase_lowest_gas_limit {
+        *lowest_gas_limit = tx_gas_limit;
+    }
+    /* ------LUMIO-END------- */
     Ok(())
-}
->>>>>>> b032120f
+}