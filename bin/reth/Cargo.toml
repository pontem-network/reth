--- conflicted
+++ resolved
@@ -15,23 +15,28 @@
 [dependencies]
 # reth
 reth-auto-seal-consensus.workspace = true
+reth-consensus-common.workspace = true
+reth-blockchain-tree.workspace = true
+reth-rpc-engine-api.workspace = true
+reth-rpc-builder.workspace = true
+reth-rpc.workspace = true
+reth-rpc-types.workspace = true
+reth-rpc-types-compat.workspace = true
+reth-rpc-api = { workspace = true, features = ["client"] }
+reth-network = { workspace = true, features = ["serde"] }
+reth-network-api.workspace = true
+reth-downloaders.workspace = true
+reth-tracing.workspace = true
+reth-tasks.workspace = true
+reth-ethereum-payload-builder.workspace = true
+reth-payload-builder.workspace = true
+reth-payload-validator.workspace = true
 reth-basic-payload-builder.workspace = true
 reth-beacon-consensus.workspace = true
-reth-blockchain-tree.workspace = true
 reth-config.workspace = true
-reth-consensus-common.workspace = true
 reth-db = {workspace = true, features = ["mdbx"]}
 reth-discv4.workspace = true
-reth-downloaders.workspace = true
-<<<<<<< HEAD
-=======
-reth-tracing.workspace = true
-reth-tasks.workspace = true
->>>>>>> 28b98340
-reth-ethereum-payload-builder.workspace = true
 reth-interfaces = {workspace = true, features = ["clap"]}
-reth-network = {workspace = true, features = ["serde"]}
-reth-network-api.workspace = true
 reth-static-file = { workspace = true, features = ["clap"] }
 reth-trie = { workspace = true, features = ["metrics"] }
 reth-nippy-jar.workspace = true
@@ -43,21 +48,11 @@
   "optimism",
 ]}
 reth-optimism-payload-builder = {workspace = true, optional = true}
-reth-payload-builder.workspace = true
-reth-payload-validator.workspace = true
 reth-primitives = {workspace = true, features = ["arbitrary", "clap"]}
 reth-provider = {workspace = true}
 reth-prune.workspace = true
 reth-revm.workspace = true
-reth-rpc-api = {workspace = true, features = ["client"]}
-reth-rpc-builder.workspace = true
-reth-rpc-engine-api.workspace = true
-reth-rpc-types-compat.workspace = true
-reth-rpc-types.workspace = true
-reth-rpc.workspace = true
 reth-stages.workspace = true
-reth-tasks.workspace = true
-reth-tracing.workspace = true
 reth-transaction-pool.workspace = true
 
 # crypto
