--- conflicted
+++ resolved
@@ -33,6 +33,7 @@
 reth-interfaces = {workspace = true, features = ["clap"]}
 reth-network = {workspace = true, features = ["serde"]}
 reth-network-api.workspace = true
+reth-static-file = { workspace = true, features = ["clap"] }
 reth-nippy-jar.workspace = true
 reth-node-api.workspace = true
 reth-node-core.workspace = true
@@ -46,7 +47,6 @@
 reth-primitives = {workspace = true, features = ["arbitrary", "clap"]}
 reth-provider = {workspace = true}
 reth-prune.workspace = true
-<<<<<<< HEAD
 reth-revm.workspace = true
 reth-rpc-api = {workspace = true, features = ["client"]}
 reth-rpc-builder.workspace = true
@@ -54,14 +54,10 @@
 reth-rpc-types-compat.workspace = true
 reth-rpc-types.workspace = true
 reth-rpc.workspace = true
-reth-snapshot = {workspace = true, features = ["clap"]}
 reth-stages.workspace = true
 reth-tasks.workspace = true
 reth-tracing.workspace = true
 reth-transaction-pool.workspace = true
-=======
-reth-static-file = { workspace = true, features = ["clap"] }
->>>>>>> 6b5b6f7a
 reth-trie.workspace = true
 
 # crypto
