[package]
default-run = "reth"
description = "Reth node implementation"
edition.workspace = true
homepage.workspace = true
license.workspace = true
name = "reth"
repository.workspace = true
rust-version.workspace = true
version.workspace = true

[lints]
workspace = true

[dependencies]
# reth
reth-auto-seal-consensus.workspace = true
reth-basic-payload-builder.workspace = true
reth-beacon-consensus.workspace = true
reth-blockchain-tree.workspace = true
reth-config.workspace = true
reth-consensus-common.workspace = true
reth-db = {workspace = true, features = ["mdbx"]}
reth-discv4.workspace = true
reth-downloaders.workspace = true
reth-ethereum-payload-builder.workspace = true
reth-interfaces = {workspace = true, features = ["clap"]}
reth-network = {workspace = true, features = ["serde"]}
reth-network-api.workspace = true
reth-static-file = { workspace = true, features = ["clap"] }
reth-nippy-jar.workspace = true
reth-node-api.workspace = true
<<<<<<< HEAD
=======
reth-node-ethereum.workspace = true
reth-node-optimism = { workspace = true, optional = true, features = ["optimism"] }
>>>>>>> d32a8efb
reth-node-core.workspace = true
reth-node-builder.workspace = true
reth-node-ethereum.workspace = true
reth-node-optimism = {workspace = true, optional = true, features = [
  "optimism",
]}
reth-optimism-payload-builder = {workspace = true, optional = true}
reth-payload-builder.workspace = true
reth-payload-validator.workspace = true
reth-primitives = {workspace = true, features = ["arbitrary", "clap"]}
reth-provider = {workspace = true}
reth-prune.workspace = true
reth-revm.workspace = true
reth-rpc-api = {workspace = true, features = ["client"]}
reth-rpc-builder.workspace = true
reth-rpc-engine-api.workspace = true
reth-rpc-types-compat.workspace = true
reth-rpc-types.workspace = true
reth-rpc.workspace = true
reth-stages.workspace = true
reth-tasks.workspace = true
reth-tracing.workspace = true
reth-transaction-pool.workspace = true
reth-trie.workspace = true

# crypto
alloy-chains.workspace = true
alloy-rlp.workspace = true

# tracing
tracing.workspace = true

# io
confy.workspace = true
fdlimit = "0.3.0"
serde.workspace = true
serde_json.workspace = true
toml = {workspace = true, features = ["display"]}

# metrics
metrics-process = "=1.0.14"

# test vectors generation
proptest.workspace = true
rand.workspace = true

# tui
comfy-table = "7.0"
crossterm = "0.27.0"
human_bytes = "0.4.1"
ratatui = "0.25.0"

# async
<<<<<<< HEAD
=======
tokio = { workspace = true, features = ["sync", "macros", "time", "rt-multi-thread"] }
>>>>>>> d32a8efb
futures.workspace = true
tokio = {workspace = true, features = [
  "sync",
  "macros",
  "time",
  "rt-multi-thread",
]}

# misc
aquamarine.workspace = true
boyer-moore-magiclen = "0.2.16"
eyre.workspace = true
clap = { workspace = true, features = ["derive"] }
backon = "0.4"
itertools.workspace = true
rayon.workspace = true
similar-asserts.workspace = true
tempfile.workspace = true
thiserror.workspace = true

[target.'cfg(not(windows))'.dependencies]
jemallocator = {version = "0.5.0", optional = true}

[target.'cfg(unix)'.dependencies]
libc = "0.2"

[dev-dependencies]
assert_matches = "1.5.0"
jsonrpsee.workspace = true

[features]
# default = ["jemalloc"]
##------LUMIO-START-------
default = ["jemalloc", "optimism"]
##------LUMIO-END---------

asm-keccak = ["reth-primitives/asm-keccak"]

jemalloc = ["dep:jemallocator", "reth-node-core/jemalloc"]
jemalloc-prof = ["jemalloc", "jemallocator?/profiling"]

min-debug-logs = ["tracing/release_max_level_debug"]
min-error-logs = ["tracing/release_max_level_error"]
min-info-logs = ["tracing/release_max_level_info"]
min-trace-logs = ["tracing/release_max_level_trace"]
min-warn-logs = ["tracing/release_max_level_warn"]

optimism = [
    "reth-primitives/optimism",
    "reth-revm/optimism",
    "reth-interfaces/optimism",
    "reth-rpc/optimism",
    "reth-rpc-engine-api/optimism",
    "reth-transaction-pool/optimism",
    "reth-provider/optimism",
    "reth-beacon-consensus/optimism",
    "reth-auto-seal-consensus/optimism",
    "reth-network/optimism",
    "reth-network-api/optimism",
    "reth-blockchain-tree/optimism",
    "reth-payload-builder/optimism",
    "reth-optimism-payload-builder/optimism",
    "dep:reth-node-optimism",
    "reth-node-core/optimism",
]

# no-op feature flag for switching between the `optimism` and default functionality in CI matrices
ethereum = []

# [[bin]]
# name = "reth"
# path = "src/main.rs"

# [[bin]]
# name = "op-reth"
# path = "src/optimism.rs"
# required-features = ["optimism"]

##------LUMIO-START-------
[[bin]]
name = "reth"
path = "src/optimism.rs"
required-features = ["optimism"]
##------LUMIO-END---------<|MERGE_RESOLUTION|>--- conflicted
+++ resolved
@@ -30,11 +30,6 @@
 reth-static-file = { workspace = true, features = ["clap"] }
 reth-nippy-jar.workspace = true
 reth-node-api.workspace = true
-<<<<<<< HEAD
-=======
-reth-node-ethereum.workspace = true
-reth-node-optimism = { workspace = true, optional = true, features = ["optimism"] }
->>>>>>> d32a8efb
 reth-node-core.workspace = true
 reth-node-builder.workspace = true
 reth-node-ethereum.workspace = true
@@ -88,10 +83,6 @@
 ratatui = "0.25.0"
 
 # async
-<<<<<<< HEAD
-=======
-tokio = { workspace = true, features = ["sync", "macros", "time", "rt-multi-thread"] }
->>>>>>> d32a8efb
 futures.workspace = true
 tokio = {workspace = true, features = [
   "sync",
