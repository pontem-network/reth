//! Main node command for launching a node

use crate::{
    args::{
        utils::{chain_help, genesis_value_parser, parse_socket_address, SUPPORTED_CHAINS},
        DatabaseArgs, DebugArgs, DevArgs, NetworkArgs, PayloadBuilderArgs, PruningArgs,
        RpcServerArgs, TxPoolArgs,
    },
    core::cli::runner::CliContext,
    dirs::{DataDirPath, MaybePlatformPath},
};
use clap::{value_parser, Args, Parser};
use reth_db::{init_db, mdbx::DatabaseArguments, DatabaseEnv};
use reth_node_builder::{InitState, NodeBuilder, WithLaunchContext};
use reth_node_core::node_config::NodeConfig;
use reth_primitives::ChainSpec;
use std::{ffi::OsString, fmt, future::Future, net::SocketAddr, path::PathBuf, sync::Arc};

/* ------LUMIO-START------- */
/// lumio ext.
pub mod lumio;
/* ------LUMIO-END------- */

/// Start the node
#[derive(Debug, Parser)]
pub struct NodeCommand<Ext: clap::Args + fmt::Debug = NoArgs> {
    /// The path to the data dir for all reth files and subdirectories.
    ///
    /// Defaults to the OS-specific data directory:
    ///
    /// - Linux: `$XDG_DATA_HOME/reth/` or `$HOME/.local/share/reth/`
    /// - Windows: `{FOLDERID_RoamingAppData}/reth/`
    /// - macOS: `$HOME/Library/Application Support/reth/`
    #[arg(long, value_name = "DATA_DIR", verbatim_doc_comment, default_value_t)]
    pub datadir: MaybePlatformPath<DataDirPath>,

    /// The path to the configuration file to use.
    #[arg(long, value_name = "FILE", verbatim_doc_comment)]
    pub config: Option<PathBuf>,

    /// The chain this node is running.
    ///
    /// Possible values are either a built-in chain or the path to a chain specification file.
    #[arg(
        long,
        value_name = "CHAIN_OR_PATH",
        long_help = chain_help(),
        default_value = SUPPORTED_CHAINS[0],
        default_value_if("dev", "true", "dev"),
        value_parser = genesis_value_parser,
        required = false,
    )]
    pub chain: Arc<ChainSpec>,

    /// Enable Prometheus metrics.
    ///
    /// The metrics will be served at the given interface and port.
    #[arg(long, value_name = "SOCKET", value_parser = parse_socket_address, help_heading = "Metrics")]
    pub metrics: Option<SocketAddr>,

    /// Add a new instance of a node.
    ///
    /// Configures the ports of the node to avoid conflicts with the defaults.
    /// This is useful for running multiple nodes on the same machine.
    ///
    /// Max number of instances is 200. It is chosen in a way so that it's not possible to have
    /// port numbers that conflict with each other.
    ///
    /// Changes to the following port numbers:
    /// - DISCOVERY_PORT: default + `instance` - 1
    /// - AUTH_PORT: default + `instance` * 100 - 100
    /// - HTTP_RPC_PORT: default - `instance` + 1
    /// - WS_RPC_PORT: default + `instance` * 2 - 2
    #[arg(long, value_name = "INSTANCE", global = true, default_value_t = 1, value_parser = value_parser!(u16).range(..=200))]
    pub instance: u16,

    /// Sets all ports to unused, allowing the OS to choose random unused ports when sockets are
    /// bound.
    ///
    /// Mutually exclusive with `--instance`.
    #[arg(long, conflicts_with = "instance", global = true)]
    pub with_unused_ports: bool,

    /// Overrides the KZG trusted setup by reading from the supplied file.
    #[arg(long, value_name = "PATH")]
    pub trusted_setup_file: Option<PathBuf>,

    /// All networking related arguments
    #[command(flatten)]
    pub network: NetworkArgs,

    /// All rpc related arguments
    #[command(flatten)]
    pub rpc: RpcServerArgs,

    /// All txpool related arguments with --txpool prefix
    #[command(flatten)]
    pub txpool: TxPoolArgs,

    /// All payload builder related arguments
    #[command(flatten)]
    pub builder: PayloadBuilderArgs,

    /// All debug related arguments with --debug prefix
    #[command(flatten)]
    pub debug: DebugArgs,

    /// All database related arguments
    #[command(flatten)]
    pub db: DatabaseArgs,

    /// All dev related arguments with --dev prefix
    #[command(flatten)]
    pub dev: DevArgs,

    /// All pruning related arguments
    #[command(flatten)]
    pub pruning: PruningArgs,

    /// Additional cli arguments
    #[command(flatten, next_help_heading = "Extension")]
<<<<<<< HEAD
    pub ext: Ext::Node,

    /* ------LUMIO-START------- */
    /// Lumio related arguments
    #[clap(flatten)]
    pub lumio: lumio::LumioArgs,
    /* ------LUMIO-END------- */
}

impl<Ext: RethCliExt> NodeCommand<Ext> {
    /// Replaces the extension of the node command
    pub fn with_ext<E: RethCliExt>(self, ext: E::Node) -> NodeCommand<E> {
        let Self {
            datadir,
            config,
            chain,
            metrics,
            trusted_setup_file,
            instance,
            with_unused_ports,
            network,
            rpc,
            txpool,
            builder,
            debug,
            db,
            dev,
            pruning,
            #[cfg(feature = "optimism")]
            rollup,
            /* ------LUMIO-START------- */
            lumio,
            /* ------LUMIO-END------- */
            ..
        } = self;
        NodeCommand {
            datadir,
            config,
            chain,
            metrics,
            instance,
            with_unused_ports,
            trusted_setup_file,
            network,
            rpc,
            txpool,
            builder,
            debug,
            db,
            dev,
            pruning,
            #[cfg(feature = "optimism")]
            rollup,
            ext,
            /* ------LUMIO-START------- */ lumio, /* ------LUMIO-END------- */
        }
=======
    pub ext: Ext,
}

impl NodeCommand {
    /// Parsers only the default CLI arguments
    pub fn parse_args() -> Self {
        Self::parse()
    }

    /// Parsers only the default [NodeCommand] arguments from the given iterator
    pub fn try_parse_args_from<I, T>(itr: I) -> Result<Self, clap::error::Error>
    where
        I: IntoIterator<Item = T>,
        T: Into<OsString> + Clone,
    {
        Self::try_parse_from(itr)
>>>>>>> c5955f13
    }
}

impl<Ext: clap::Args + fmt::Debug> NodeCommand<Ext> {
    /// Launches the node
    ///
    /// This transforms the node command into a node config and launches the node using the given
    /// closure.
    pub async fn execute<L, Fut>(self, ctx: CliContext, launcher: L) -> eyre::Result<()>
    where
        L: FnOnce(WithLaunchContext<Arc<DatabaseEnv>, InitState>, Ext) -> Fut,
        Fut: Future<Output = eyre::Result<()>>,
    {
        let Self {
            datadir,
            config,
            chain,
            metrics,
            trusted_setup_file,
            instance,
            with_unused_ports,
            network,
            rpc,
            txpool,
            builder,
            debug,
            db,
            dev,
            pruning,
            ext,
            /* ------LUMIO-START------- */ lumio, /* ------LUMIO-END------- */
        } = self;

        // set up node config
        let mut node_config = NodeConfig {
            config,
            chain,
            metrics,
            instance,
            trusted_setup_file,
            network,
            rpc,
            txpool,
            builder,
            debug,
            db,
            dev,
            pruning,
<<<<<<< HEAD
            #[cfg(feature = "optimism")]
            rollup,
            /* ------LUMIO-START------- */
            genesis_update: lumio.genesis_update,
            /* ------LUMIO-END------- */
=======
>>>>>>> c5955f13
        };

        // Register the prometheus recorder before creating the database,
        // because database init needs it to register metrics.
        let _ = node_config.install_prometheus_recorder()?;

        let data_dir = datadir.unwrap_or_chain_default(node_config.chain.chain);
        let db_path = data_dir.db_path();

        tracing::info!(target: "reth::cli", path = ?db_path, "Opening database");
        let database = Arc::new(
            init_db(db_path.clone(), DatabaseArguments::default().log_level(db.log_level))?
                .with_metrics(),
        );

        if with_unused_ports {
            node_config = node_config.with_unused_ports();
        }

        let builder = NodeBuilder::new(node_config)
            .with_database(database)
            .with_launch_context(ctx.task_executor, data_dir);

        launcher(builder, ext).await
    }
}

/// No Additional arguments
#[derive(Debug, Clone, Copy, Default, Args)]
#[non_exhaustive]
pub struct NoArgs;

#[cfg(test)]
mod tests {
    use super::*;
    use reth_discv4::DEFAULT_DISCOVERY_PORT;
    use std::{
        net::{IpAddr, Ipv4Addr},
        path::Path,
    };

    #[test]
    fn parse_help_node_command() {
        let err = NodeCommand::try_parse_args_from(["reth", "--help"]).unwrap_err();
        assert_eq!(err.kind(), clap::error::ErrorKind::DisplayHelp);
    }

    #[test]
    fn parse_common_node_command_chain_args() {
        for chain in SUPPORTED_CHAINS {
            let args: NodeCommand = NodeCommand::<NoArgs>::parse_from(["reth", "--chain", chain]);
            assert_eq!(args.chain.chain, chain.parse::<reth_primitives::Chain>().unwrap());
        }
    }

    #[test]
    fn parse_discovery_addr() {
        let cmd =
            NodeCommand::try_parse_args_from(["reth", "--discovery.addr", "127.0.0.1"]).unwrap();
        assert_eq!(cmd.network.discovery.addr, Ipv4Addr::LOCALHOST);
    }

    #[test]
    fn parse_addr() {
        let cmd = NodeCommand::try_parse_args_from([
            "reth",
            "--discovery.addr",
            "127.0.0.1",
            "--addr",
            "127.0.0.1",
        ])
        .unwrap();
        assert_eq!(cmd.network.discovery.addr, Ipv4Addr::LOCALHOST);
        assert_eq!(cmd.network.addr, Ipv4Addr::LOCALHOST);
    }

    #[test]
    fn parse_discovery_port() {
        let cmd = NodeCommand::try_parse_args_from(["reth", "--discovery.port", "300"]).unwrap();
        assert_eq!(cmd.network.discovery.port, 300);
    }

    #[test]
    fn parse_port() {
        let cmd =
            NodeCommand::try_parse_args_from(["reth", "--discovery.port", "300", "--port", "99"])
                .unwrap();
        assert_eq!(cmd.network.discovery.port, 300);
        assert_eq!(cmd.network.port, 99);
    }

    #[test]
    fn parse_metrics_port() {
        let cmd = NodeCommand::try_parse_args_from(["reth", "--metrics", "9001"]).unwrap();
        assert_eq!(cmd.metrics, Some(SocketAddr::new(IpAddr::V4(Ipv4Addr::LOCALHOST), 9001)));

        let cmd = NodeCommand::try_parse_args_from(["reth", "--metrics", ":9001"]).unwrap();
        assert_eq!(cmd.metrics, Some(SocketAddr::new(IpAddr::V4(Ipv4Addr::LOCALHOST), 9001)));

        let cmd =
            NodeCommand::try_parse_args_from(["reth", "--metrics", "localhost:9001"]).unwrap();
        assert_eq!(cmd.metrics, Some(SocketAddr::new(IpAddr::V4(Ipv4Addr::LOCALHOST), 9001)));
    }

    #[test]
    fn parse_config_path() {
        let cmd =
            NodeCommand::try_parse_args_from(["reth", "--config", "my/path/to/reth.toml"]).unwrap();
        // always store reth.toml in the data dir, not the chain specific data dir
        let data_dir = cmd.datadir.unwrap_or_chain_default(cmd.chain.chain);
        let config_path = cmd.config.unwrap_or(data_dir.config_path());
        assert_eq!(config_path, Path::new("my/path/to/reth.toml"));

        let cmd = NodeCommand::try_parse_args_from(["reth"]).unwrap();

        // always store reth.toml in the data dir, not the chain specific data dir
        let data_dir = cmd.datadir.unwrap_or_chain_default(cmd.chain.chain);
        let config_path = cmd.config.clone().unwrap_or(data_dir.config_path());
        let end = format!("reth/{}/reth.toml", SUPPORTED_CHAINS[0]);
        assert!(config_path.ends_with(end), "{:?}", cmd.config);
    }

    #[test]
    fn parse_db_path() {
        let cmd = NodeCommand::try_parse_args_from(["reth"]).unwrap();
        let data_dir = cmd.datadir.unwrap_or_chain_default(cmd.chain.chain);
        let db_path = data_dir.db_path();
        let end = format!("reth/{}/db", SUPPORTED_CHAINS[0]);
        assert!(db_path.ends_with(end), "{:?}", cmd.config);

        let cmd =
            NodeCommand::try_parse_args_from(["reth", "--datadir", "my/custom/path"]).unwrap();
        let data_dir = cmd.datadir.unwrap_or_chain_default(cmd.chain.chain);
        let db_path = data_dir.db_path();
        assert_eq!(db_path, Path::new("my/custom/path/db"));
    }

    #[test]
    #[cfg(not(feature = "optimism"))] // dev mode not yet supported in op-reth
    fn parse_dev() {
        let cmd = NodeCommand::<NoArgs>::parse_from(["reth", "--dev"]);
        let chain = reth_primitives::DEV.clone();
        assert_eq!(cmd.chain.chain, chain.chain);
        assert_eq!(cmd.chain.genesis_hash, chain.genesis_hash);
        assert_eq!(
            cmd.chain.paris_block_and_final_difficulty,
            chain.paris_block_and_final_difficulty
        );
        assert_eq!(cmd.chain.hardforks, chain.hardforks);

        assert!(cmd.rpc.http);
        assert!(cmd.network.discovery.disable_discovery);

        assert!(cmd.dev.dev);
    }

    #[test]
    fn parse_instance() {
        let mut cmd = NodeCommand::<NoArgs>::parse_from(["reth"]);
        cmd.rpc.adjust_instance_ports(cmd.instance);
        cmd.network.port = DEFAULT_DISCOVERY_PORT + cmd.instance - 1;
        // check rpc port numbers
        assert_eq!(cmd.rpc.auth_port, 8551);
        assert_eq!(cmd.rpc.http_port, 8545);
        assert_eq!(cmd.rpc.ws_port, 8546);
        // check network listening port number
        assert_eq!(cmd.network.port, 30303);

        let mut cmd = NodeCommand::<NoArgs>::parse_from(["reth", "--instance", "2"]);
        cmd.rpc.adjust_instance_ports(cmd.instance);
        cmd.network.port = DEFAULT_DISCOVERY_PORT + cmd.instance - 1;
        // check rpc port numbers
        assert_eq!(cmd.rpc.auth_port, 8651);
        assert_eq!(cmd.rpc.http_port, 8544);
        assert_eq!(cmd.rpc.ws_port, 8548);
        // check network listening port number
        assert_eq!(cmd.network.port, 30304);

        let mut cmd = NodeCommand::<NoArgs>::parse_from(["reth", "--instance", "3"]);
        cmd.rpc.adjust_instance_ports(cmd.instance);
        cmd.network.port = DEFAULT_DISCOVERY_PORT + cmd.instance - 1;
        // check rpc port numbers
        assert_eq!(cmd.rpc.auth_port, 8751);
        assert_eq!(cmd.rpc.http_port, 8543);
        assert_eq!(cmd.rpc.ws_port, 8550);
        // check network listening port number
        assert_eq!(cmd.network.port, 30305);
    }

    #[test]
    fn parse_with_unused_ports() {
        let cmd = NodeCommand::<NoArgs>::parse_from(["reth", "--with-unused-ports"]);
        assert!(cmd.with_unused_ports);
    }

    #[test]
    fn with_unused_ports_conflicts_with_instance() {
        let err =
            NodeCommand::try_parse_args_from(["reth", "--with-unused-ports", "--instance", "2"])
                .unwrap_err();
        assert_eq!(err.kind(), clap::error::ErrorKind::ArgumentConflict);
    }

    #[test]
    fn with_unused_ports_check_zero() {
        let mut cmd = NodeCommand::<NoArgs>::parse_from(["reth"]);
        cmd.rpc = cmd.rpc.with_unused_ports();
        cmd.network = cmd.network.with_unused_ports();

        // make sure the rpc ports are zero
        assert_eq!(cmd.rpc.auth_port, 0);
        assert_eq!(cmd.rpc.http_port, 0);
        assert_eq!(cmd.rpc.ws_port, 0);

        // make sure the network ports are zero
        assert_eq!(cmd.network.port, 0);
        assert_eq!(cmd.network.discovery.port, 0);

        // make sure the ipc path is not the default
        assert_ne!(cmd.rpc.ipcpath, String::from("/tmp/reth.ipc"));
    }
}<|MERGE_RESOLUTION|>--- conflicted
+++ resolved
@@ -16,11 +16,6 @@
 use reth_primitives::ChainSpec;
 use std::{ffi::OsString, fmt, future::Future, net::SocketAddr, path::PathBuf, sync::Arc};
 
-/* ------LUMIO-START------- */
-/// lumio ext.
-pub mod lumio;
-/* ------LUMIO-END------- */
-
 /// Start the node
 #[derive(Debug, Parser)]
 pub struct NodeCommand<Ext: clap::Args + fmt::Debug = NoArgs> {
@@ -117,66 +112,14 @@
     #[command(flatten)]
     pub pruning: PruningArgs,
 
-    /// Additional cli arguments
-    #[command(flatten, next_help_heading = "Extension")]
-<<<<<<< HEAD
-    pub ext: Ext::Node,
-
     /* ------LUMIO-START------- */
     /// Lumio related arguments
     #[clap(flatten)]
-    pub lumio: lumio::LumioArgs,
+    pub lumio: reth_node_core::args::lumio::LumioArgs,
     /* ------LUMIO-END------- */
-}
-
-impl<Ext: RethCliExt> NodeCommand<Ext> {
-    /// Replaces the extension of the node command
-    pub fn with_ext<E: RethCliExt>(self, ext: E::Node) -> NodeCommand<E> {
-        let Self {
-            datadir,
-            config,
-            chain,
-            metrics,
-            trusted_setup_file,
-            instance,
-            with_unused_ports,
-            network,
-            rpc,
-            txpool,
-            builder,
-            debug,
-            db,
-            dev,
-            pruning,
-            #[cfg(feature = "optimism")]
-            rollup,
-            /* ------LUMIO-START------- */
-            lumio,
-            /* ------LUMIO-END------- */
-            ..
-        } = self;
-        NodeCommand {
-            datadir,
-            config,
-            chain,
-            metrics,
-            instance,
-            with_unused_ports,
-            trusted_setup_file,
-            network,
-            rpc,
-            txpool,
-            builder,
-            debug,
-            db,
-            dev,
-            pruning,
-            #[cfg(feature = "optimism")]
-            rollup,
-            ext,
-            /* ------LUMIO-START------- */ lumio, /* ------LUMIO-END------- */
-        }
-=======
+
+    /// Additional cli arguments
+    #[command(flatten, next_help_heading = "Extension")]
     pub ext: Ext,
 }
 
@@ -193,7 +136,6 @@
         T: Into<OsString> + Clone,
     {
         Self::try_parse_from(itr)
->>>>>>> c5955f13
     }
 }
 
@@ -242,14 +184,9 @@
             db,
             dev,
             pruning,
-<<<<<<< HEAD
-            #[cfg(feature = "optimism")]
-            rollup,
             /* ------LUMIO-START------- */
             genesis_update: lumio.genesis_update,
             /* ------LUMIO-END------- */
-=======
->>>>>>> c5955f13
         };
 
         // Register the prometheus recorder before creating the database,
